--- conflicted
+++ resolved
@@ -12,15 +12,9 @@
     feature = "sources-utils-http-prelude",
     feature = "sources-utils-http-query"
 ))]
-<<<<<<< HEAD
-mod http;
+pub mod http;
 #[cfg(any(feature = "sources-http_client", feature = "sources-prometheus"))]
 pub mod http_client;
-=======
-pub mod http;
-#[cfg(any(feature = "sources-http_scrape", feature = "sources-prometheus"))]
-pub mod http_scrape;
->>>>>>> bccf15ff
 #[cfg(any(feature = "sources-aws_sqs", feature = "sources-gcp_pubsub"))]
 mod message_decoding;
 pub mod multiline_config;

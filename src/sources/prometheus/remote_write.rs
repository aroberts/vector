use std::{collections::HashMap, net::SocketAddr};

use bytes::Bytes;
use prometheus_parser::proto;
use prost::Message;
use vector_config::configurable_component;
use vector_core::config::LogNamespace;
use warp::http::{HeaderMap, StatusCode};

use super::parser;
use crate::{
    config::{self, AcknowledgementsConfig, GenerateConfig, Output, SourceConfig, SourceContext},
    event::Event,
    internal_events::PrometheusRemoteWriteParseError,
    serde::bool_or_struct,
    sources::{
        self,
<<<<<<< HEAD
        http_server::HttpMethod,
        util::{decode, ErrorMessage, HttpSource, HttpSourceAuthConfig},
=======
        util::{decode, http::HttpMethod, ErrorMessage, HttpSource, HttpSourceAuthConfig},
>>>>>>> bccf15ff
    },
    tls::TlsEnableableConfig,
};

/// Configuration for the `prometheus_remote_write` source.
#[configurable_component(source("prometheus_remote_write"))]
#[derive(Clone, Debug)]
pub struct PrometheusRemoteWriteConfig {
    /// The address to accept connections on.
    ///
    /// The address _must_ include a port.
    address: SocketAddr,

    #[configurable(derived)]
    tls: Option<TlsEnableableConfig>,

    #[configurable(derived)]
    auth: Option<HttpSourceAuthConfig>,

    #[configurable(derived)]
    #[serde(default, deserialize_with = "bool_or_struct")]
    acknowledgements: AcknowledgementsConfig,
}

impl PrometheusRemoteWriteConfig {
    #[cfg(test)]
    pub fn from_address(address: SocketAddr) -> Self {
        Self {
            address,
            tls: None,
            auth: None,
            acknowledgements: false.into(),
        }
    }
}

impl GenerateConfig for PrometheusRemoteWriteConfig {
    fn generate_config() -> toml::Value {
        toml::Value::try_from(Self {
            address: "127.0.0.1:9090".parse().unwrap(),
            tls: None,
            auth: None,
            acknowledgements: AcknowledgementsConfig::default(),
        })
        .unwrap()
    }
}

#[async_trait::async_trait]
impl SourceConfig for PrometheusRemoteWriteConfig {
    async fn build(&self, cx: SourceContext) -> crate::Result<sources::Source> {
        let source = RemoteWriteSource;
        source.run(
            self.address,
            "",
            HttpMethod::Post,
            true,
            &self.tls,
            &self.auth,
            cx,
            self.acknowledgements,
        )
    }

    fn outputs(&self, _global_log_namespace: LogNamespace) -> Vec<Output> {
        vec![Output::default(config::DataType::Metric)]
    }

    fn can_acknowledge(&self) -> bool {
        true
    }
}

#[derive(Clone)]
struct RemoteWriteSource;

impl RemoteWriteSource {
    fn decode_body(&self, body: Bytes) -> Result<Vec<Event>, ErrorMessage> {
        let request = proto::WriteRequest::decode(body).map_err(|error| {
            emit!(PrometheusRemoteWriteParseError {
                error: error.clone()
            });
            ErrorMessage::new(
                StatusCode::BAD_REQUEST,
                format!("Could not decode write request: {}", error),
            )
        })?;
        parser::parse_request(request).map_err(|error| {
            ErrorMessage::new(
                StatusCode::BAD_REQUEST,
                format!("Could not decode write request: {}", error),
            )
        })
    }
}

impl HttpSource for RemoteWriteSource {
    fn build_events(
        &self,
        mut body: Bytes,
        header_map: HeaderMap,
        _query_parameters: HashMap<String, String>,
        _full_path: &str,
    ) -> Result<Vec<Event>, ErrorMessage> {
        // If `Content-Encoding` header isn't `snappy` HttpSource won't decode it for us
        // se we need to.
        if header_map
            .get("Content-Encoding")
            .map(|header| header.as_ref())
            != Some(&b"snappy"[..])
        {
            body = decode(&Some("snappy".to_string()), body)?;
        }
        let events = self.decode_body(body)?;
        Ok(events)
    }
}

#[cfg(test)]
mod test {
    use chrono::{SubsecRound as _, Utc};
    use vector_core::event::{EventStatus, Metric, MetricKind, MetricValue};

    use super::*;
    use crate::{
        config::{SinkConfig, SinkContext},
        sinks::prometheus::remote_write::RemoteWriteConfig,
        test_util::{
            self,
            components::{assert_source_compliance, HTTP_PUSH_SOURCE_TAGS},
            wait_for_tcp,
        },
        tls::MaybeTlsSettings,
        SourceSender,
    };

    #[test]
    fn generate_config() {
        crate::test_util::test_generate_config::<PrometheusRemoteWriteConfig>();
    }

    #[tokio::test]
    async fn receives_metrics_over_http() {
        receives_metrics(None).await;
    }

    #[tokio::test]
    async fn receives_metrics_over_https() {
        receives_metrics(Some(TlsEnableableConfig::test_config())).await;
    }

    async fn receives_metrics(tls: Option<TlsEnableableConfig>) {
        assert_source_compliance(&HTTP_PUSH_SOURCE_TAGS, async {
            let address = test_util::next_addr();
            let (tx, rx) = SourceSender::new_test_finalize(EventStatus::Delivered);

            let proto = MaybeTlsSettings::from_config(&tls, true)
                .unwrap()
                .http_protocol_name();
            let source = PrometheusRemoteWriteConfig {
                address,
                auth: None,
                tls: tls.clone(),
                acknowledgements: AcknowledgementsConfig::default(),
            };
            let source = source
                .build(SourceContext::new_test(tx, None))
                .await
                .unwrap();
            tokio::spawn(source);
            wait_for_tcp(address).await;

            let sink = RemoteWriteConfig {
                endpoint: format!("{}://localhost:{}/", proto, address.port()),
                tls: tls.map(|tls| tls.options),
                ..Default::default()
            };
            let (sink, _) = sink
                .build(SinkContext::new_test())
                .await
                .expect("Error building config.");

            let events = make_events();
            let events_copy = events.clone();
            let mut output = test_util::spawn_collect_ready(
                async move {
                    sink.run_events(events_copy).await.unwrap();
                },
                rx,
                1,
            )
            .await;

            // The MetricBuffer used by the sink may reorder the metrics, so
            // put them back into order before comparing.
            output.sort_unstable_by_key(|event| event.as_metric().name().to_owned());

            vector_common::assert_event_data_eq!(events, output);
        })
        .await;
    }

    fn make_events() -> Vec<Event> {
        let timestamp = || Utc::now().trunc_subsecs(3);
        vec![
            Metric::new(
                "counter_1",
                MetricKind::Absolute,
                MetricValue::Counter { value: 42.0 },
            )
            .with_timestamp(Some(timestamp()))
            .into(),
            Metric::new(
                "gauge_2",
                MetricKind::Absolute,
                MetricValue::Gauge { value: 41.0 },
            )
            .with_timestamp(Some(timestamp()))
            .into(),
            Metric::new(
                "histogram_3",
                MetricKind::Absolute,
                MetricValue::AggregatedHistogram {
                    buckets: vector_core::buckets![ 2.3 => 11, 4.2 => 85 ],
                    count: 96,
                    sum: 156.2,
                },
            )
            .with_timestamp(Some(timestamp()))
            .into(),
            Metric::new(
                "summary_4",
                MetricKind::Absolute,
                MetricValue::AggregatedSummary {
                    quantiles: vector_core::quantiles![ 0.1 => 1.2, 0.5 => 3.6, 0.9 => 5.2 ],
                    count: 23,
                    sum: 8.6,
                },
            )
            .with_timestamp(Some(timestamp()))
            .into(),
        ]
    }
}

#[cfg(all(test, feature = "prometheus-integration-tests"))]
mod integration_tests {
    use tokio::time::Duration;

    use super::*;
    use crate::test_util::components::{run_and_assert_source_compliance, HTTP_PUSH_SOURCE_TAGS};

    fn source_receive_address() -> String {
        std::env::var("SOURCE_RECEIVE_ADDRESS").unwrap_or_else(|_| "127.0.0.1:9102".into())
    }

    #[tokio::test]
    async fn receive_something() {
        // TODO: This test depends on the single instance of Prometheus that we spin up for
        // integration tests both scraping an endpoint and then also remote writing that stuff to
        // this remote write source.  This makes sense from a "test the actual behavior" standpoint
        // but it feels a little fragile.
        //
        // It could be nice to split up the Prometheus integration tests in the future, or
        // maybe there's a way to do a one-shot remote write from Prometheus? Not sure.
        let config = PrometheusRemoteWriteConfig {
            address: source_receive_address().parse().unwrap(),
            auth: None,
            tls: None,
            acknowledgements: AcknowledgementsConfig::default(),
        };

        let events = run_and_assert_source_compliance(
            config,
            Duration::from_secs(5),
            &HTTP_PUSH_SOURCE_TAGS,
        )
        .await;
        assert!(!events.is_empty());
    }
}<|MERGE_RESOLUTION|>--- conflicted
+++ resolved
@@ -15,12 +15,7 @@
     serde::bool_or_struct,
     sources::{
         self,
-<<<<<<< HEAD
-        http_server::HttpMethod,
-        util::{decode, ErrorMessage, HttpSource, HttpSourceAuthConfig},
-=======
         util::{decode, http::HttpMethod, ErrorMessage, HttpSource, HttpSourceAuthConfig},
->>>>>>> bccf15ff
     },
     tls::TlsEnableableConfig,
 };

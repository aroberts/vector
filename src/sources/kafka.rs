use std::{
    collections::{BTreeMap, HashMap},
    io::Cursor,
    sync::Arc,
};

use async_stream::stream;
use bytes::Bytes;
use chrono::{TimeZone, Utc};
use codecs::{
    decoding::{DeserializerConfig, FramingConfig},
    StreamDecodingError,
};
use futures::{Stream, StreamExt};
use once_cell::sync::OnceCell;
use rdkafka::{
    consumer::{Consumer, ConsumerContext, Rebalance, StreamConsumer},
    message::{BorrowedMessage, Headers, Message},
    ClientConfig, ClientContext, Statistics,
};
use serde::{Deserialize, Serialize};
use snafu::{ResultExt, Snafu};
use tokio_util::codec::FramedRead;
use vector_core::ByteSizeOf;

use super::util::finalizer::OrderedFinalizer;
use crate::{
    codecs::{Decoder, DecodingConfig},
    config::{
        log_schema, AcknowledgementsConfig, Output, SourceConfig, SourceContext, SourceDescription,
    },
    event::{BatchNotifier, Event, Value},
    internal_events::{
        KafkaBytesReceived, KafkaEventsReceived, KafkaOffsetUpdateError, KafkaReadError,
        StreamClosedError,
    },
    kafka,
    serde::{bool_or_struct, default_decoding, default_framing_message_based},
    shutdown::ShutdownSignal,
    SourceSender,
};

#[derive(Debug, Snafu)]
enum BuildError {
    #[snafu(display("Could not create Kafka consumer: {}", source))]
    KafkaCreateError { source: rdkafka::error::KafkaError },
    #[snafu(display("Could not subscribe to Kafka topics: {}", source))]
    KafkaSubscribeError { source: rdkafka::error::KafkaError },
}

#[derive(Clone, Debug, Derivative, Deserialize, Serialize)]
#[derivative(Default)]
#[serde(deny_unknown_fields)]
pub struct KafkaSourceConfig {
    bootstrap_servers: String,
    topics: Vec<String>,
    group_id: String,
    #[serde(default = "default_auto_offset_reset")]
    auto_offset_reset: String,
    #[serde(default = "default_session_timeout_ms")]
    session_timeout_ms: u64,
    #[serde(default = "default_socket_timeout_ms")]
    socket_timeout_ms: u64,
    #[serde(default = "default_fetch_wait_max_ms")]
    fetch_wait_max_ms: u64,
    #[serde(default = "default_commit_interval_ms")]
    commit_interval_ms: u64,
    #[serde(default = "default_key_field")]
    key_field: String,
    #[serde(default = "default_topic_key")]
    topic_key: String,
    #[serde(default = "default_partition_key")]
    partition_key: String,
    #[serde(default = "default_offset_key")]
    offset_key: String,
    #[serde(default = "default_headers_key")]
    headers_key: String,
    librdkafka_options: Option<HashMap<String, String>>,
    #[serde(flatten)]
    auth: kafka::KafkaAuthConfig,
    #[serde(default = "default_framing_message_based")]
    #[derivative(Default(value = "default_framing_message_based()"))]
    framing: FramingConfig,
    #[serde(default = "default_decoding")]
    #[derivative(Default(value = "default_decoding()"))]
    decoding: DeserializerConfig,
    #[serde(default, deserialize_with = "bool_or_struct")]
    acknowledgements: AcknowledgementsConfig,
}

const fn default_session_timeout_ms() -> u64 {
    10000 // default in librdkafka
}

const fn default_socket_timeout_ms() -> u64 {
    60000 // default in librdkafka
}

const fn default_fetch_wait_max_ms() -> u64 {
    100 // default in librdkafka
}

const fn default_commit_interval_ms() -> u64 {
    5000 // default in librdkafka
}

fn default_auto_offset_reset() -> String {
    "largest".into() // default in librdkafka
}

fn default_key_field() -> String {
    "message_key".into()
}

fn default_topic_key() -> String {
    "topic".into()
}

fn default_partition_key() -> String {
    "partition".into()
}

fn default_offset_key() -> String {
    "offset".into()
}

fn default_headers_key() -> String {
    "headers".into()
}

inventory::submit! {
    SourceDescription::new::<KafkaSourceConfig>("kafka")
}

impl_generate_config_from_default!(KafkaSourceConfig);

#[async_trait::async_trait]
#[typetag::serde(name = "kafka")]
impl SourceConfig for KafkaSourceConfig {
    async fn build(&self, cx: SourceContext) -> crate::Result<super::Source> {
        let consumer = create_consumer(self)?;
        let decoder = DecodingConfig::new(self.framing.clone(), self.decoding.clone()).build();
        let acknowledgements = cx.do_acknowledgements(&self.acknowledgements);

        Ok(Box::pin(kafka_source(
            self.clone(),
            consumer,
            decoder,
            cx.shutdown,
            cx.out,
            acknowledgements,
        )))
    }

    fn outputs(&self) -> Vec<Output> {
        vec![Output::default(self.decoding.output_type())]
    }

    fn source_type(&self) -> &'static str {
        "kafka"
    }

    fn can_acknowledge(&self) -> bool {
        true
    }
}

async fn kafka_source(
    config: KafkaSourceConfig,
    consumer: StreamConsumer<CustomContext>,
    decoder: Decoder,
    shutdown: ShutdownSignal,
    mut out: SourceSender,
    acknowledgements: bool,
) -> Result<(), ()> {
    let consumer = Arc::new(consumer);
    let mut finalizer = acknowledgements.then(|| {
        let finalizer = {
            let consumer = Arc::clone(&consumer);
            Arc::new(OrderedFinalizer::new(
                shutdown.clone(),
                move |entry: FinalizerEntry| {
                    let consumer = Arc::clone(&consumer);
                    async move {
                        if let Err(error) =
                            consumer.store_offset(&entry.topic, entry.partition, entry.offset)
                        {
                            emit!(KafkaOffsetUpdateError { error });
                        }
                    }
                },
            ))
        };
        consumer
            .context()
            .finalizer
            .set(Arc::clone(&finalizer))
            .unwrap_or_else(|_| unreachable!());
        finalizer
    });
    let mut stream = consumer.stream().take_until(shutdown);
    let schema = log_schema();

    while let Some(message) = stream.next().await {
        match message {
            Err(error) => {
                emit!(KafkaReadError { error });
            }
            Ok(msg) => {
                emit!(KafkaBytesReceived {
                    byte_size: msg.payload_len(),
                    protocol: "tcp",
                    topic: msg.topic(),
                    partition: msg.partition(),
                });

                let payload = match msg.payload() {
                    None => continue, // skip messages with empty payload
                    Some(payload) => payload,
                };

                // Extract timestamp from kafka message
                let timestamp = msg
                    .timestamp()
                    .to_millis()
                    .and_then(|millis| Utc.timestamp_millis_opt(millis).latest())
                    .unwrap_or_else(Utc::now);

                let msg_key = msg
                    .key()
                    .map(|key| Value::from(Bytes::from(key.to_owned())))
                    .unwrap_or(Value::Null);

                let mut headers_map = BTreeMap::new();
                if let Some(headers) = msg.headers() {
                    for header in headers.iter() {
                        if let Some(value) = header.value {
                            headers_map.insert(
                                header.key.to_string(),
                                Value::from(Bytes::from(value.to_owned())),
                            );
                        }
                    }
                }

                let msg_topic = msg.topic().to_string();
                let msg_partition = msg.partition();
                let msg_offset = msg.offset();

                let key_field = config.key_field.as_str();
                let topic_key = config.topic_key.as_str();
                let partition_key = config.partition_key.as_str();
                let offset_key = config.offset_key.as_str();
                let headers_key = config.headers_key.as_str();

                let payload = Cursor::new(Bytes::copy_from_slice(payload));

                let mut stream = FramedRead::new(payload, decoder.clone());
                let (count, _) = stream.size_hint();
                let mut stream = stream! {
                    while let Some(result) = stream.next().await {
                        match result {
                            Ok((events, _byte_size)) => {
                                emit!(KafkaEventsReceived {
                                    count: events.len(),
                                    byte_size: events.size_of(),
                                    topic: msg_topic.as_str(),
                                    partition: msg_partition,
                                });
                                for mut event in events {
                                    if let Event::Log(ref mut log) = event {
                                        log.insert(schema.source_type_key(), Bytes::from("kafka"));
                                        log.insert(schema.timestamp_key(), timestamp);
                                        log.insert(key_field, msg_key.clone());
                                        log.insert(topic_key, Value::from(msg_topic.clone()));
                                        log.insert(partition_key, Value::from(msg_partition));
                                        log.insert(offset_key, Value::from(msg_offset));
                                        log.insert(headers_key, Value::from(headers_map.clone()));
                                    }

                                    yield event;
                                }
                            },
                            Err(error) => {
                                // Error is logged by `codecs::Decoder`, no further handling
                                // is needed here.
                                if !error.can_continue() {
                                    break;
                                }
                            }
                        }
                    }
                }
                .boxed();

                match &mut finalizer {
                    Some(finalizer) => {
                        let (batch, receiver) = BatchNotifier::new_with_receiver();
                        let mut stream = stream.map(|event| event.with_batch_notifier(&batch));
                        match out.send_event_stream(&mut stream).await {
                            Err(error) => {
                                emit!(StreamClosedError { error, count });
                            }
                            Ok(_) => {
                                // Drop stream to avoid borrowing `msg`: "[...] borrow might be used
                                // here, when `stream` is dropped and runs the destructor [...]".
                                drop(stream);
                                finalizer.add(msg.into(), receiver);
                            }
                        }
                    }
                    None => match out.send_event_stream(&mut stream).await {
                        Err(error) => {
                            emit!(StreamClosedError { error, count });
                        }
                        Ok(_) => {
                            if let Err(error) =
                                consumer.store_offset(msg.topic(), msg.partition(), msg.offset())
                            {
                                emit!(KafkaOffsetUpdateError { error });
                            }
                        }
                    },
                }
            }
        }
    }

    Ok(())
}

#[derive(Debug)]
struct FinalizerEntry {
    topic: String,
    partition: i32,
    offset: i64,
}

impl<'a> From<BorrowedMessage<'a>> for FinalizerEntry {
    fn from(msg: BorrowedMessage<'a>) -> Self {
        Self {
            topic: msg.topic().into(),
            partition: msg.partition(),
            offset: msg.offset(),
        }
    }
}

fn create_consumer(config: &KafkaSourceConfig) -> crate::Result<StreamConsumer<CustomContext>> {
    let mut client_config = ClientConfig::new();
    client_config
        .set("group.id", &config.group_id)
        .set("bootstrap.servers", &config.bootstrap_servers)
        .set("auto.offset.reset", &config.auto_offset_reset)
        .set("session.timeout.ms", &config.session_timeout_ms.to_string())
        .set("socket.timeout.ms", &config.socket_timeout_ms.to_string())
        .set("fetch.wait.max.ms", &config.fetch_wait_max_ms.to_string())
        .set("enable.partition.eof", "false")
        .set("enable.auto.commit", "true")
        .set(
            "auto.commit.interval.ms",
            &config.commit_interval_ms.to_string(),
        )
        .set("enable.auto.offset.store", "false")
        .set("statistics.interval.ms", "1000")
        .set("client.id", "vector");

    config.auth.apply(&mut client_config)?;

    if let Some(librdkafka_options) = &config.librdkafka_options {
        for (key, value) in librdkafka_options {
            client_config.set(key.as_str(), value.as_str());
        }
    }

    let consumer = client_config
        .create_with_context::<_, StreamConsumer<_>>(CustomContext::default())
        .context(KafkaCreateSnafu)?;
    let topics: Vec<&str> = config.topics.iter().map(|s| s.as_str()).collect();
    consumer.subscribe(&topics).context(KafkaSubscribeSnafu)?;

    Ok(consumer)
}

#[derive(Default)]
struct CustomContext {
    stats: kafka::KafkaStatisticsContext,
    finalizer: OnceCell<Arc<OrderedFinalizer<FinalizerEntry>>>,
}

impl ClientContext for CustomContext {
    fn stats(&self, statistics: Statistics) {
        self.stats.stats(statistics)
    }
}

impl ConsumerContext for CustomContext {
    fn post_rebalance(&self, rebalance: &Rebalance) {
        if matches!(rebalance, Rebalance::Revoke(_)) {
            if let Some(finalizer) = self.finalizer.get() {
                finalizer.flush();
            }
        }
    }
}

#[cfg(test)]
mod test {
    use super::*;

    pub fn kafka_host() -> String {
        std::env::var("KAFKA_HOST").unwrap_or_else(|_| "localhost".into())
    }

    pub fn kafka_address(port: u16) -> String {
        format!("{}:{}", kafka_host(), port)
    }

    #[test]
    fn generate_config() {
        crate::test_util::test_generate_config::<KafkaSourceConfig>();
    }

    pub(super) fn make_config(topic: &str, group: &str) -> KafkaSourceConfig {
        KafkaSourceConfig {
            bootstrap_servers: kafka_address(9091),
            topics: vec![topic.into()],
            group_id: group.into(),
            auto_offset_reset: "beginning".into(),
            session_timeout_ms: 6000,
            commit_interval_ms: 1,
            key_field: "message_key".to_string(),
            topic_key: "topic".to_string(),
            partition_key: "partition".to_string(),
            offset_key: "offset".to_string(),
            headers_key: "headers".to_string(),
            socket_timeout_ms: 60000,
            fetch_wait_max_ms: 100,
            ..Default::default()
        }
    }

    #[tokio::test]
    async fn consumer_create_ok() {
        let config = make_config("topic", "group");
        assert!(create_consumer(&config).is_ok());
    }

    #[tokio::test]
    async fn consumer_create_incorrect_auto_offset_reset() {
        let config = KafkaSourceConfig {
            auto_offset_reset: "incorrect-auto-offset-reset".to_string(),
            ..make_config("topic", "group")
        };
        assert!(create_consumer(&config).is_err());
    }
}

#[cfg(feature = "kafka-integration-tests")]
#[cfg(test)]
mod integration_test {
    use std::time::Duration;

    use chrono::{DateTime, SubsecRound, Utc};
    use futures::Stream;
    use rdkafka::{
        admin::{AdminClient, AdminOptions, NewTopic, TopicReplication},
        client::DefaultClientContext,
        config::{ClientConfig, FromClientConfig},
        consumer::BaseConsumer,
        message::{Header, OwnedHeaders},
        producer::{FutureProducer, FutureRecord},
        util::Timeout,
        Offset, TopicPartitionList,
    };
    use stream_cancel::{Trigger, Tripwire};
    use tokio::time::sleep;
    use vector_buffers::topology::channel::BufferReceiver;
    use vector_core::event::EventStatus;

    use super::{test::*, *};
    use crate::{
        event::{EventArray, EventContainer},
        shutdown::ShutdownSignal,
        test_util::{collect_n, components::assert_source_compliance, random_string},
        SourceSender,
    };

    const KEY: &str = "my key";
    const TEXT: &str = "my message";
    const HEADER_KEY: &str = "my header";
    const HEADER_VALUE: &str = "my header value";

    fn client_config<T: FromClientConfig>(group: Option<&str>) -> T {
        let mut client = ClientConfig::new();
        client.set("bootstrap.servers", kafka_address(9091));
        client.set("produce.offset.report", "true");
        client.set("message.timeout.ms", "5000");
        client.set("auto.commit.interval.ms", "1");
        if let Some(group) = group {
            client.set("group.id", group);
        }
        client.create().expect("Producer creation error")
    }

    async fn send_events(topic: String, count: usize) -> DateTime<Utc> {
        let now = Utc::now();
        let timestamp = now.timestamp_millis();

        let producer: FutureProducer = client_config(None);

        for i in 0..count {
            let text = format!("{} {:03}", TEXT, i);
            let key = format!("{} {}", KEY, i);
            let record = FutureRecord::to(&topic)
                .payload(&text)
                .key(&key)
                .timestamp(timestamp)
                .headers(OwnedHeaders::new().insert(Header {
                    key: HEADER_KEY,
                    value: Some(HEADER_VALUE),
                }));

            if let Err(error) = producer.send(record, Timeout::Never).await {
                panic!("Cannot send event to Kafka: {:?}", error);
            }
        }

        now
    }

    #[tokio::test]
    async fn consumes_event_with_acknowledgements() {
        consume_event(true).await;
    }

    #[tokio::test]
    async fn consumes_event_without_acknowledgements() {
        consume_event(false).await;
    }

    async fn consume_event(acknowledgements: bool) {
        let (topic, group_id, config) = make_rand_config();

        let now = send_events(topic.clone(), 10).await;

<<<<<<< HEAD
        let (tx, rx) = SourceSender::new_test_finalize(EventStatus::Delivered);
        let (trigger_shutdown, shutdown_done) = spawn_kafka(tx, config, acknowledgements);
        let events = collect_n(rx, 10).await;
        drop(trigger_shutdown);
        shutdown_done.await;
=======
        send_events(
            topic.clone(),
            10,
            "my key",
            "my message",
            now.timestamp_millis(),
            "my header",
            "my header value",
        )
        .await;

        let events = assert_source_compliance(&["protocol", "topic", "partition"], async move {
            let (trigger_shutdown, shutdown, shutdown_done) = ShutdownSignal::new_wired();
            let (tx, rx) = SourceSender::new_test_finalize(EventStatus::Delivered);
            let consumer = create_consumer(&config).unwrap();
            tokio::spawn(kafka_source(
                config,
                consumer,
                crate::codecs::Decoder::default(),
                shutdown,
                tx,
                acknowledgements,
            ));
            let events = collect_n(rx, 10).await;
            drop(trigger_shutdown);
            shutdown_done.await;

            events
        })
        .await;
>>>>>>> b2db4870

        let offset = fetch_tpl_offset(&group_id, &topic, 0);
        assert_eq!(offset, Offset::from_raw(10));

        assert_eq!(events.len(), 10);
        for (i, event) in events.into_iter().enumerate() {
            assert_eq!(
                event.as_log()[log_schema().message_key()],
                format!("{} {:03}", TEXT, i).into()
            );
            assert_eq!(
                event.as_log()["message_key"],
                format!("{} {}", KEY, i).into()
            );
            assert_eq!(
                event.as_log()[log_schema().source_type_key()],
                "kafka".into()
            );
            assert_eq!(
                event.as_log()[log_schema().timestamp_key()],
                now.trunc_subsecs(3).into()
            );
            assert_eq!(event.as_log()["topic"], topic.clone().into());
            assert!(event.as_log().contains("partition"));
            assert!(event.as_log().contains("offset"));
            let mut expected_headers = BTreeMap::new();
            expected_headers.insert(HEADER_KEY.to_string(), Value::from(HEADER_VALUE));
            assert_eq!(event.as_log()["headers"], Value::from(expected_headers));
        }
    }

    fn make_rand_config() -> (String, String, KafkaSourceConfig) {
        let topic = format!("test-topic-{}", random_string(10));
        let group_id = format!("test-group-{}", random_string(10));
        let config = make_config(&topic, &group_id);
        (topic, group_id, config)
    }

    fn delay_pipeline(
        id: usize,
        delay: Duration,
        status: EventStatus,
    ) -> (SourceSender, impl Stream<Item = EventArray> + Unpin) {
        let (pipe, recv) = SourceSender::new_with_buffer(100);
        let recv = BufferReceiver::new(recv.into()).into_stream();
        let recv = recv.then(move |mut events| async move {
            events.for_each_log(|log| {
                log.insert("pipeline_id", id.to_string());
            });
            sleep(delay).await;
            events.for_each_event(|mut event| {
                let metadata = event.metadata_mut();
                metadata.update_status(status);
                metadata.update_sources();
            });
            events
        });
        (pipe, Box::pin(recv))
    }

    fn spawn_kafka(
        tx: SourceSender,
        config: KafkaSourceConfig,
        acknowledgements: bool,
    ) -> (Trigger, Tripwire) {
        let (trigger_shutdown, shutdown, shutdown_done) = ShutdownSignal::new_wired();
        let consumer = create_consumer(&config).unwrap();
        tokio::spawn(kafka_source(
            config,
            consumer,
            Decoder::default(),
            shutdown,
            tx,
            acknowledgements,
        ));
        (trigger_shutdown, shutdown_done)
    }

    fn fetch_tpl_offset(group_id: &str, topic: &str, partition: i32) -> Offset {
        let client: BaseConsumer = client_config(Some(group_id));
        client.subscribe(&[topic]).expect("Subscribing failed");

        let mut tpl = TopicPartitionList::new();
        tpl.add_partition(topic, partition);
        client
            .committed_offsets(tpl, Duration::from_secs(1))
            .expect("Getting committed offsets failed")
            .find_partition(topic, partition)
            .expect("Missing topic/partition")
            .offset()
    }

    async fn create_topic(group_id: &str, topic: &str, partitions: i32) {
        let client: AdminClient<DefaultClientContext> = client_config(Some(group_id));
        for result in client
            .create_topics(
                [&NewTopic {
                    name: topic,
                    num_partitions: partitions,
                    replication: TopicReplication::Fixed(1),
                    config: vec![],
                }],
                &AdminOptions::default(),
            )
            .await
            .expect("create_topics failed")
        {
            result.expect("Creating a topic failed");
        }
    }

    // Failure timeline:
    // - Topic exists on multiple partitions
    // - Consumer A connects to topic, is assigned both partitions
    // - Consumer A receives some messages
    // - Consumer B connects to topic
    // - Consumer A has one partition revoked (rebalance)
    // - Consumer B is assigned a partition
    // - Consumer A stores an order on the revoked partition
    // - Consumer B skips receiving messages?
    #[ignore]
    #[tokio::test]
    async fn handles_rebalance() {
        // The test plan here is to:
        // - Set up one source instance, feeding into a pipeline that delays acks.
        // - Wait a bit, and set up a second source instance. This should cause a rebalance.
        // - Wait further until all events will have been pulled down.
        // - Verify that all events are captured by the two sources, and that offsets are set right, etc.

        // However this test, as written, does not actually cause the
        // conditions required to test this. We have had external
        // validation that the sink behaves properly on rebalance
        // events.  This test also requires the insertion of a small
        // delay into the source to guarantee the timing, which is not
        // suitable for production code.

        const NEVENTS: usize = 200;
        const DELAY: u64 = 100;

        let (topic, group_id, config) = make_rand_config();
        create_topic(&group_id, &topic, 2).await;

        let _send_start = send_events(topic.clone(), NEVENTS).await;

        let (tx, rx1) = delay_pipeline(1, Duration::from_millis(200), EventStatus::Delivered);
        let (trigger_shutdown1, shutdown_done1) = spawn_kafka(tx, config.clone(), true);
        let events1 = tokio::spawn(collect_n(rx1, NEVENTS));

        sleep(Duration::from_secs(1)).await;

        let (tx, rx2) = delay_pipeline(2, Duration::from_millis(DELAY), EventStatus::Delivered);
        let (trigger_shutdown2, shutdown_done2) = spawn_kafka(tx, config, true);
        let events2 = tokio::spawn(collect_n(rx2, NEVENTS));

        sleep(Duration::from_secs(5)).await;

        drop(trigger_shutdown1);
        let events1 = events1.await.unwrap();
        shutdown_done1.await;

        sleep(Duration::from_secs(5)).await;

        drop(trigger_shutdown2);
        let events2 = events2.await.unwrap();
        shutdown_done2.await;

        sleep(Duration::from_secs(1)).await;

        assert!(!events1.is_empty());
        assert!(!events2.is_empty());

        match fetch_tpl_offset(&group_id, &topic, 0) {
            Offset::Offset(offset) => {
                assert!((offset as isize - events1.len() as isize).abs() <= 1)
            }
            o => panic!("Invalid offset for partition 0 {:?}", o),
        }

        match fetch_tpl_offset(&group_id, &topic, 1) {
            Offset::Offset(offset) => {
                assert!((offset as isize - events2.len() as isize).abs() <= 1)
            }
            o => panic!("Invalid offset for partition 0 {:?}", o),
        }

        let mut all_events = events1
            .into_iter()
            .chain(events2.into_iter())
            .map(map_logs)
            .flatten()
            .collect::<Vec<String>>();
        all_events.sort();

        // Assert they are all in sequential order and no dupes, TODO
    }

    fn map_logs(events: EventArray) -> impl Iterator<Item = String> {
        events.into_events().map(|event| {
            let log = event.into_log();
            format!(
                "{} {} {} {}",
                log["message"].to_string_lossy(),
                log["topic"].to_string_lossy(),
                log["partition"].to_string_lossy(),
                log["offset"].to_string_lossy(),
            )
        })
    }
}<|MERGE_RESOLUTION|>--- conflicted
+++ resolved
@@ -544,13 +544,6 @@
 
         let now = send_events(topic.clone(), 10).await;
 
-<<<<<<< HEAD
-        let (tx, rx) = SourceSender::new_test_finalize(EventStatus::Delivered);
-        let (trigger_shutdown, shutdown_done) = spawn_kafka(tx, config, acknowledgements);
-        let events = collect_n(rx, 10).await;
-        drop(trigger_shutdown);
-        shutdown_done.await;
-=======
         send_events(
             topic.clone(),
             10,
@@ -563,17 +556,9 @@
         .await;
 
         let events = assert_source_compliance(&["protocol", "topic", "partition"], async move {
-            let (trigger_shutdown, shutdown, shutdown_done) = ShutdownSignal::new_wired();
             let (tx, rx) = SourceSender::new_test_finalize(EventStatus::Delivered);
             let consumer = create_consumer(&config).unwrap();
-            tokio::spawn(kafka_source(
-                config,
-                consumer,
-                crate::codecs::Decoder::default(),
-                shutdown,
-                tx,
-                acknowledgements,
-            ));
+            let (trigger_shutdown, shutdown_done) = spawn_kafka(tx, config, acknowledgements);
             let events = collect_n(rx, 10).await;
             drop(trigger_shutdown);
             shutdown_done.await;
@@ -581,7 +566,6 @@
             events
         })
         .await;
->>>>>>> b2db4870
 
         let offset = fetch_tpl_offset(&group_id, &topic, 0);
         assert_eq!(offset, Offset::from_raw(10));

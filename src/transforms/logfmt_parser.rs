use std::{collections::HashMap, str};

use serde::{Deserialize, Serialize};
use vector_common::TimeZone;

use crate::{
    config::{DataType, Input, Output, TransformConfig, TransformContext, TransformDescription},
    event::{Event, Value},
<<<<<<< HEAD
    internal_events::{LogfmtParserConversionFailed, LogfmtParserMissingField},
    schema,
=======
    internal_events::{ParserConversionError, ParserMissingFieldError},
>>>>>>> a78ad816
    transforms::{FunctionTransform, OutputBuffer, Transform},
    types::{parse_conversion_map, Conversion},
};

#[derive(Deserialize, Serialize, Debug, Default, Clone)]
#[serde(default, deny_unknown_fields)]
pub struct LogfmtConfig {
    pub field: Option<String>,
    pub drop_field: bool,
    pub types: HashMap<String, String>,
    pub timezone: Option<TimeZone>,
}

inventory::submit! {
    TransformDescription::new::<LogfmtConfig>("logfmt_parser")
}

impl_generate_config_from_default!(LogfmtConfig);

#[async_trait::async_trait]
#[typetag::serde(name = "logfmt_parser")]
impl TransformConfig for LogfmtConfig {
    async fn build(&self, context: &TransformContext) -> crate::Result<Transform> {
        let field = self
            .field
            .clone()
            .unwrap_or_else(|| crate::config::log_schema().message_key().into());
        let timezone = self.timezone.unwrap_or(context.globals.timezone);
        let conversions = parse_conversion_map(&self.types, timezone)?;

        Ok(Transform::function(Logfmt {
            field,
            drop_field: self.drop_field,
            conversions,
        }))
    }

    fn input(&self) -> Input {
        Input::log()
    }

    fn outputs(&self, _: &schema::Definition) -> Vec<Output> {
        vec![Output::default(DataType::Log)]
    }

    fn enable_concurrency(&self) -> bool {
        true
    }

    fn transform_type(&self) -> &'static str {
        "logfmt_parser"
    }
}

#[derive(Debug, Clone)]
pub struct Logfmt {
    field: String,
    drop_field: bool,
    conversions: HashMap<String, Conversion>,
}

impl FunctionTransform for Logfmt {
    fn transform(&mut self, output: &mut OutputBuffer, mut event: Event) {
        let value = event.as_log().get(&self.field).map(|s| s.to_string_lossy());

        let mut drop_field = self.drop_field;
        if let Some(value) = &value {
            let pairs = logfmt::parse(value)
                .into_iter()
                // Filter out pairs with None value (i.e. non-logfmt data)
                .filter_map(|logfmt::Pair { key, val }| val.map(|val| (key, val)));

            for (key, val) in pairs {
                if key == self.field {
                    drop_field = false;
                }

                if let Some(conv) = self.conversions.get(&key) {
                    match conv.convert::<Value>(val.into()) {
                        Ok(value) => {
                            event.as_mut_log().insert(key, value);
                        }
                        Err(error) => {
                            emit!(&ParserConversionError {
                                name: key.as_ref(),
                                error
                            });
                        }
                    }
                } else {
                    event.as_mut_log().insert(key, val);
                }
            }

            if drop_field {
                event.as_mut_log().remove(&self.field);
            }
        } else {
            emit!(&ParserMissingFieldError { field: &self.field });
        };

        output.push(event);
    }
}

#[cfg(test)]
mod tests {
    use super::LogfmtConfig;
    use crate::{
        config::{TransformConfig, TransformContext},
        event::{Event, LogEvent, Value},
        schema,
        transforms::OutputBuffer,
    };

    #[test]
    fn generate_config() {
        crate::test_util::test_generate_config::<LogfmtConfig>();
    }

    async fn parse_log(text: &str, drop_field: bool, types: &[(&str, &str)]) -> LogEvent {
        let event = Event::from(text);
        let metadata = event.metadata().clone();

        let mut parser = LogfmtConfig {
            field: None,
            drop_field,
            types: types.iter().map(|&(k, v)| (k.into(), v.into())).collect(),
            timezone: Default::default(),
        }
        .build(&TransformContext::default())
        .await
        .unwrap();
        let parser = parser.as_function();

        let mut buf = OutputBuffer::with_capacity(1);
        parser.transform(&mut buf, event);
        let result = buf.pop().unwrap().into_log();
        assert_eq!(result.metadata(), &metadata);
        result
    }

    #[tokio::test]
    async fn logfmt_adds_parsed_field_to_event() {
        let log = parse_log("status=1234 time=\"5678\"", false, &[]).await;

        assert_eq!(log["status"], "1234".into());
        assert_eq!(log["time"], "5678".into());
        assert!(log.get("message").is_some());
    }

    #[tokio::test]
    async fn logfmt_does_drop_parsed_field() {
        let log = parse_log("status=1234 time=5678", true, &[]).await;

        assert_eq!(log["status"], "1234".into());
        assert_eq!(log["time"], "5678".into());
        assert!(log.get("message").is_none());
    }

    #[tokio::test]
    async fn logfmt_does_not_drop_same_name_parsed_field() {
        let log = parse_log("status=1234 message=yes", true, &[]).await;

        assert_eq!(log["status"], "1234".into());
        assert_eq!(log["message"], "yes".into());
    }

    #[tokio::test]
    async fn logfmt_coerces_fields_to_types() {
        let log = parse_log(
            "code=1234 flag=yes number=42.3 rest=word",
            false,
            &[("flag", "bool"), ("code", "integer"), ("number", "float")],
        )
        .await;

        assert_eq!(log["number"], Value::from(42.3));
        assert_eq!(log["flag"], Value::Boolean(true));
        assert_eq!(log["code"], Value::Integer(1234));
        assert_eq!(log["rest"], Value::Bytes("word".into()));
    }

    #[tokio::test]
    async fn heroku_router_message() {
        let log = parse_log(
            r#"at=info method=GET path="/cart_link" host=lumberjack-store.timber.io request_id=05726858-c44e-4f94-9a20-37df73be9006 fwd="73.75.38.87" dyno=web.1 connect=1ms service=22ms status=304 bytes=656 protocol=http"#,
            true,
            &[("status", "integer"), ("bytes", "integer")],
        ).await;

        assert_eq!(log["at"], "info".into());
        assert_eq!(log["method"], "GET".into());
        assert_eq!(log["path"], "/cart_link".into());
        assert_eq!(
            log["request_id"],
            "05726858-c44e-4f94-9a20-37df73be9006".into(),
        );
        assert_eq!(log["fwd"], "73.75.38.87".into());
        assert_eq!(log["dyno"], "web.1".into());
        assert_eq!(log["connect"], "1ms".into());
        assert_eq!(log["service"], "22ms".into());
        assert_eq!(log["status"], Value::Integer(304));
        assert_eq!(log["bytes"], Value::Integer(656));
        assert_eq!(log["protocol"], "http".into());
    }

    #[tokio::test]
    async fn logfmt_handles_herokus_weird_octothorpes() {
        let log = parse_log("source=web.1 dyno=heroku.2808254.d97d0ea7-cf3d-411b-b453-d2943a50b456 sample#memory_total=21.00MB sample#memory_rss=21.22MB sample#memory_cache=0.00MB sample#memory_swap=0.00MB sample#memory_pgpgin=348836pages sample#memory_pgpgout=343403pages", true, &[]).await;

        assert_eq!(log["source"], "web.1".into());
        assert_eq!(
            log["dyno"],
            "heroku.2808254.d97d0ea7-cf3d-411b-b453-d2943a50b456".into()
        );
        assert_eq!(log["sample#memory_total"], "21.00MB".into());
        assert_eq!(log["sample#memory_rss"], "21.22MB".into());
        assert_eq!(log["sample#memory_cache"], "0.00MB".into());
        assert_eq!(log["sample#memory_swap"], "0.00MB".into());
        assert_eq!(log["sample#memory_pgpgin"], "348836pages".into());
        assert_eq!(log["sample#memory_pgpgout"], "343403pages".into());
    }
}<|MERGE_RESOLUTION|>--- conflicted
+++ resolved
@@ -6,12 +6,8 @@
 use crate::{
     config::{DataType, Input, Output, TransformConfig, TransformContext, TransformDescription},
     event::{Event, Value},
-<<<<<<< HEAD
-    internal_events::{LogfmtParserConversionFailed, LogfmtParserMissingField},
+    internal_events::{ParserConversionError, ParserMissingFieldError},
     schema,
-=======
-    internal_events::{ParserConversionError, ParserMissingFieldError},
->>>>>>> a78ad816
     transforms::{FunctionTransform, OutputBuffer, Transform},
     types::{parse_conversion_map, Conversion},
 };

--- conflicted
+++ resolved
@@ -13,17 +13,13 @@
 use vector_common::TimeZone;
 use vector_core::event::{EventArray, EventContainer};
 use vector_vrl_functions::set_semantic_meaning::MeaningList;
-<<<<<<< HEAD
-use vrl::llvm::OptimizationLevel;
-=======
-use vrl::prelude::Resolved;
->>>>>>> 9bbc6c73
 use vrl::{
+    core::Resolved,
     diagnostic::{Formatter, Note},
+    llvm::OptimizationLevel,
     prelude::{DiagnosticMessage, ExpressionError},
-    Program, Runtime, Terminate, VrlRuntime,
+    BatchRuntime, Program, Runtime, Target, Terminate, VrlRuntime,
 };
-use vrl::{BatchRuntime, Target};
 
 use crate::{
     config::{
@@ -124,13 +120,12 @@
                 let (remap, warnings) = Remap::new_ast(self.clone(), context)?;
                 (Transform::synchronous(remap), warnings)
             }
-<<<<<<< HEAD
+            VrlRuntime::AstBatch => {
+                let (remap, warnings) = Remap::new_ast_batch(self.clone(), context)?;
+                (Transform::synchronous(remap), warnings)
+            }
             VrlRuntime::Llvm => {
                 let (remap, warnings) = Remap::new_llvm(self.clone(), context)?;
-=======
-            VrlRuntime::AstBatch => {
-                let (remap, warnings) = Remap::new_ast_batch(self.clone(), context)?;
->>>>>>> 9bbc6c73
                 (Transform::synchronous(remap), warnings)
             }
         };
@@ -310,7 +305,70 @@
 }
 
 #[derive(Debug)]
-<<<<<<< HEAD
+pub struct AstBatchRunner {
+    runtime: BatchRuntime,
+    states: Vec<vrl::state::Runtime>,
+}
+
+impl Clone for AstBatchRunner {
+    fn clone(&self) -> Self {
+        Self {
+            runtime: BatchRuntime::default(),
+            states: vec![],
+        }
+    }
+}
+
+impl VrlRunner for AstBatchRunner {
+    fn run(
+        &mut self,
+        target: &mut VrlTarget,
+        program: &Program,
+        timezone: &TimeZone,
+    ) -> std::result::Result<value::Value, Terminate> {
+        let mut runtime = Runtime::default();
+        runtime
+            .resolve(target, program, timezone)
+            .map_err(Terminate::from)
+    }
+
+    fn run_batch<'a>(
+        &'a mut self,
+        values: &'a mut Vec<Resolved>,
+        targets: &'a mut [&'a mut dyn Target],
+        program: &mut Program,
+        timezone: TimeZone,
+    ) {
+        for state in &mut self.states {
+            state.clear();
+        }
+        self.states
+            .resize_with(targets.len(), vrl::state::Runtime::default);
+        self.runtime
+            .resolve_batch(values, targets, &mut self.states, program, timezone);
+    }
+}
+
+impl Remap<AstBatchRunner> {
+    pub fn new_ast_batch(
+        config: RemapConfig,
+        context: &TransformContext,
+    ) -> crate::Result<(Self, String)> {
+        let (program, warnings, _, _) = config.compile_vrl_program(
+            context.enrichment_tables.clone(),
+            context.merged_schema_definition.clone(),
+        )?;
+
+        let runner = AstBatchRunner {
+            runtime: BatchRuntime::default(),
+            states: vec![],
+        };
+
+        Self::new(config, context, program, runner).map(|remap| (remap, warnings))
+    }
+}
+
+#[derive(Debug)]
 pub struct LlvmRunner {
     #[allow(dead_code)]
     library: Arc<vrl::llvm::Library<'static>>,
@@ -346,10 +404,31 @@
             >(self.execute)
         };
         unsafe { execute(&mut context, &mut result) };
-        result.map_err(|error| match error {
-            ExpressionError::Abort { .. } => Terminate::Abort(error),
-            error @ ExpressionError::Error { .. } => Terminate::Error(error),
-        })
+        result.map_err(Terminate::from)
+    }
+
+    fn run_batch<'a>(
+        &'a mut self,
+        values: &'a mut Vec<Resolved>,
+        targets: &'a mut [&'a mut dyn Target],
+        _: &mut Program,
+        timezone: TimeZone,
+    ) {
+        for i in 0..targets.len() {
+            let mut context = vrl::core::Context {
+                target: targets[i],
+                timezone: &timezone,
+            };
+            let mut result = Ok(Value::Null);
+            let execute = unsafe {
+                std::mem::transmute::<
+                    _,
+                    for<'b> unsafe fn(&'b mut vrl::core::Context<'b>, &'b mut vrl::core::Resolved),
+                >(self.execute)
+            };
+            unsafe { execute(&mut context, &mut result) };
+            values[i] = result;
+        }
     }
 }
 
@@ -379,65 +458,6 @@
         let runner = LlvmRunner {
             library: Arc::new(library),
             execute,
-=======
-pub struct AstBatchRunner {
-    runtime: BatchRuntime,
-    states: Vec<vrl::state::Runtime>,
-}
-
-impl Clone for AstBatchRunner {
-    fn clone(&self) -> Self {
-        Self {
-            runtime: BatchRuntime::default(),
-            states: vec![],
-        }
-    }
-}
-
-impl VrlRunner for AstBatchRunner {
-    fn run(
-        &mut self,
-        target: &mut VrlTarget,
-        program: &Program,
-        timezone: &TimeZone,
-    ) -> std::result::Result<value::Value, Terminate> {
-        let mut runtime = Runtime::default();
-        runtime
-            .resolve(target, program, timezone)
-            .map_err(Terminate::from)
-    }
-
-    fn run_batch<'a>(
-        &'a mut self,
-        values: &'a mut Vec<Resolved>,
-        targets: &'a mut [&'a mut dyn Target],
-        program: &mut Program,
-        timezone: TimeZone,
-    ) {
-        for state in &mut self.states {
-            state.clear();
-        }
-        self.states
-            .resize_with(targets.len(), vrl::state::Runtime::default);
-        self.runtime
-            .resolve_batch(values, targets, &mut self.states, program, timezone);
-    }
-}
-
-impl Remap<AstBatchRunner> {
-    pub fn new_ast_batch(
-        config: RemapConfig,
-        context: &TransformContext,
-    ) -> crate::Result<(Self, String)> {
-        let (program, warnings, _, _) = config.compile_vrl_program(
-            context.enrichment_tables.clone(),
-            context.merged_schema_definition.clone(),
-        )?;
-
-        let runner = AstBatchRunner {
-            runtime: BatchRuntime::default(),
-            states: vec![],
->>>>>>> 9bbc6c73
         };
 
         Self::new(config, context, program, runner).map(|remap| (remap, warnings))

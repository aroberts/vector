use std::{
    collections::BTreeMap,
    fs::File,
    io::{self, Read},
    path::PathBuf,
};

use serde::{Deserialize, Serialize};
use snafu::{ResultExt, Snafu};
use value::Kind;
use vector_common::TimeZone;
use vrl::{
    diagnostic::{Formatter, Note},
    prelude::{DiagnosticError, ExpressionError},
    Program, Runtime, Terminate,
};

#[cfg(feature = "vrl-vm")]
use std::sync::Arc;
#[cfg(feature = "vrl-vm")]
use vrl::Vm;

use crate::{
    config::{
        log_schema, ComponentKey, DataType, Input, Output, TransformConfig, TransformContext,
        TransformDescription,
    },
    event::{Event, VrlTarget},
    internal_events::{RemapMappingAbort, RemapMappingError},
    schema,
    transforms::{SyncTransform, Transform, TransformOutputsBuf},
    Result,
};

const DROPPED: &str = "dropped";

#[derive(Deserialize, Serialize, Debug, Clone, Derivative)]
#[serde(deny_unknown_fields, default)]
#[derivative(Default)]
pub struct RemapConfig {
    pub source: Option<String>,
    pub file: Option<PathBuf>,
    #[serde(default)]
    pub timezone: TimeZone,
    pub drop_on_error: bool,
    #[serde(default = "crate::serde::default_true")]
    pub drop_on_abort: bool,
    pub reroute_dropped: bool,
}

impl RemapConfig {
    fn compile_vrl_program(
        &self,
        enrichment_tables: enrichment::TableRegistry,
<<<<<<< HEAD
        merged_schema_definition: schema::Definition,
    ) -> Result<(vrl::Program, vrl::state::Compiler)> {
=======
    ) -> Result<(
        vrl::Program,
        Vec<Box<dyn vrl::Function>>,
        vrl::state::Compiler,
    )> {
>>>>>>> fb4587c6
        let source = match (&self.source, &self.file) {
            (Some(source), None) => source.to_owned(),
            (None, Some(path)) => {
                let mut buffer = String::new();

                File::open(path)
                    .with_context(|_| FileOpenFailedSnafu { path })?
                    .read_to_string(&mut buffer)
                    .with_context(|_| FileReadFailedSnafu { path })?;

                buffer
            }
            _ => return Err(Box::new(BuildError::SourceAndOrFile)),
        };

        let mut functions = vrl_stdlib::all();
        functions.append(&mut enrichment::vrl_functions());
        functions.append(&mut vector_vrl_functions::vrl_functions());

        let mut state = vrl::state::Compiler::new_with_kind(merged_schema_definition.into());
        state.set_external_context(Some(Box::new(enrichment_tables)));

        vrl::compile_with_state(&source, &functions, &mut state)
            .map_err(|diagnostics| {
                Formatter::new(&source, diagnostics)
                    .colored()
                    .to_string()
                    .into()
            })
            .map(|program| (program, functions, state))
    }
}

inventory::submit! {
    TransformDescription::new::<RemapConfig>("remap")
}

impl_generate_config_from_default!(RemapConfig);

#[async_trait::async_trait]
#[typetag::serde(name = "remap")]
impl TransformConfig for RemapConfig {
    async fn build(&self, context: &TransformContext) -> Result<Transform> {
        let remap = Remap::new(self.clone(), context)?;
        Ok(Transform::synchronous(remap))
    }

    fn input(&self) -> Input {
        Input::all()
    }

    fn outputs(&self, merged_definition: &schema::Definition) -> Vec<Output> {
        // We need to compile the VRL program in order to know the schema definition output of this
        // transform. We ignore any compilation errors, as those are caught by the transform build
        // step.
        //
        // TODO: Keep track of semantic meaning for fields.
        let default_definition = self
            .compile_vrl_program(
                enrichment::TableRegistry::default(),
                merged_definition.clone(),
            )
            .ok()
            .and_then(|(_, _, state)| state.target_kind().cloned())
            .and_then(Kind::into_object)
            .map(Into::into)
            .unwrap_or_else(schema::Definition::empty);

        // When a message is dropped and re-routed, we keep the original event, but also annotate
        // it with additional metadata.
        let dropped_definition = merged_definition.clone().required_field(
            log_schema().metadata_key(),
            Kind::object(BTreeMap::from([
                ("reason".into(), Kind::bytes()),
                ("message".into(), Kind::bytes()),
                ("component_id".into(), Kind::bytes()),
                ("component_type".into(), Kind::bytes()),
                ("component_kind".into(), Kind::bytes()),
            ])),
            Some("metadata"),
        );

        let default_output =
            Output::default(DataType::all()).with_schema_definition(default_definition);

        if self.reroute_dropped {
            vec![
                default_output,
                Output::from((DROPPED, DataType::all())).with_schema_definition(dropped_definition),
            ]
        } else {
            vec![default_output]
        }
    }

    fn transform_type(&self) -> &'static str {
        "remap"
    }

    fn enable_concurrency(&self) -> bool {
        true
    }
}

#[derive(Debug)]
pub struct Remap {
    component_key: Option<ComponentKey>,
    program: Program,
    runtime: Runtime,

    #[cfg(feature = "vrl-vm")]
    vm: Arc<Vm>,
    timezone: TimeZone,
    drop_on_error: bool,
    drop_on_abort: bool,
    reroute_dropped: bool,
    default_schema_id: schema::Id,
    dropped_schema_id: schema::Id,
}

impl Remap {
    pub fn new(config: RemapConfig, context: &TransformContext) -> crate::Result<Self> {
<<<<<<< HEAD
        let (program, _) = config.compile_vrl_program(
            context.enrichment_tables.clone(),
            context.merged_schema_definition.clone(),
        )?;
=======
        #[allow(unused_variables /* `functions` is used by vrl-vm */)]
        let (program, functions, _) =
            config.compile_vrl_program(context.enrichment_tables.clone())?;
>>>>>>> fb4587c6

        let runtime = Runtime::default();

        #[cfg(feature = "vrl-vm")]
        let vm = Arc::new(runtime.compile(functions, &program)?);

        let default_schema_id = *context
            .schema_ids
            .get(&None)
            .expect("default schema required");

        let dropped_schema_id = *context
            .schema_ids
            .get(&Some(DROPPED.to_owned()))
            .or_else(|| context.schema_ids.get(&None))
            .expect("dropped schema required");

        Ok(Remap {
            component_key: context.key.clone(),
            program,
            runtime,
            timezone: config.timezone,
            drop_on_error: config.drop_on_error,
            drop_on_abort: config.drop_on_abort,
            reroute_dropped: config.reroute_dropped,
            #[cfg(feature = "vrl-vm")]
            vm,
            default_schema_id,
            dropped_schema_id,
        })
    }

    #[cfg(test)]
    const fn runtime(&self) -> &Runtime {
        &self.runtime
    }

    fn annotate_dropped(&self, event: &mut Event, reason: &str, error: ExpressionError) {
        match event {
            Event::Log(ref mut log) | Event::Trace(ref mut log) => {
                let message = error
                    .notes()
                    .iter()
                    .filter(|note| matches!(note, Note::UserErrorMessage(_)))
                    .last()
                    .map(|note| note.to_string())
                    .unwrap_or_else(|| error.to_string());
                log.insert(
                    log_schema().metadata_key(),
                    serde_json::json!({
                        "dropped": {
                            "reason": reason,
                            "message": message,
                            "component_id": self.component_key,
                            "component_type": "remap",
                            "component_kind": "transform",
                        }
                    }),
                );
            }
            Event::Metric(ref mut metric) => {
                let m = log_schema().metadata_key();
                metric.insert_tag(format!("{}.dropped.reason", m), reason.into());
                metric.insert_tag(
                    format!("{}.dropped.component_id", m),
                    self.component_key
                        .as_ref()
                        .map(ToString::to_string)
                        .unwrap_or_else(String::new),
                );
                metric.insert_tag(format!("{}.dropped.component_type", m), "remap".into());
                metric.insert_tag(format!("{}.dropped.component_kind", m), "transform".into());
            }
        }
    }

    #[cfg(feature = "vrl-vm")]
    fn run_vrl(&mut self, target: &mut VrlTarget) -> std::result::Result<vrl::Value, Terminate> {
        self.runtime.run_vm(&self.vm, target, &self.timezone)
    }

    #[cfg(not(feature = "vrl-vm"))]
    fn run_vrl(&mut self, target: &mut VrlTarget) -> std::result::Result<vrl::Value, Terminate> {
        let result = self.runtime.resolve(target, &self.program, &self.timezone);
        self.runtime.clear();
        result
    }
}

impl Clone for Remap {
    fn clone(&self) -> Self {
        Self {
            component_key: self.component_key.clone(),
            program: self.program.clone(),
            runtime: Runtime::default(),
            timezone: self.timezone,
            drop_on_error: self.drop_on_error,
            drop_on_abort: self.drop_on_abort,
            reroute_dropped: self.reroute_dropped,
            #[cfg(feature = "vrl-vm")]
            vm: Arc::clone(&self.vm),
            default_schema_id: self.default_schema_id,
            dropped_schema_id: self.dropped_schema_id,
        }
    }
}

impl SyncTransform for Remap {
    fn transform(&mut self, event: Event, output: &mut TransformOutputsBuf) {
        // If a program can fail or abort at runtime and we know that we will still need to forward
        // the event in that case (either to the main output or `dropped`, depending on the
        // config), we need to clone the original event and keep it around, to allow us to discard
        // any mutations made to the event while the VRL program runs, before it failed or aborted.
        //
        // The `drop_on_{error, abort}` transform config allows operators to remove events from the
        // main output if they're failed or aborted, in which case we can skip the cloning, since
        // any mutations made by VRL will be ignored regardless. If they hav configured
        // `reroute_dropped`, however, we still need to do the clone to ensure that we can forward
        // the event to the `dropped` output.
        let forward_on_error = !self.drop_on_error || self.reroute_dropped;
        let forward_on_abort = !self.drop_on_abort || self.reroute_dropped;
        let original_event = if (self.program.can_fail() && forward_on_error)
            || (self.program.can_abort() && forward_on_abort)
        {
            Some(event.clone())
        } else {
            None
        };

        let mut target: VrlTarget = event.into();
        let result = self.run_vrl(&mut target);

        match result {
            Ok(_) => {
                for event in target.into_events() {
                    push_default(event, output, self.default_schema_id);
                }
            }
            Err(reason) => {
                let (reason, error, drop) = match reason {
                    Terminate::Abort(error) => {
                        emit!(&RemapMappingAbort {
                            event_dropped: self.drop_on_abort,
                        });

                        ("abort", error, self.drop_on_abort)
                    }
                    Terminate::Error(error) => {
                        emit!(&RemapMappingError {
                            error: error.to_string(),
                            event_dropped: self.drop_on_error,
                        });

                        ("error", error, self.drop_on_error)
                    }
                };

                if !drop {
                    let event = original_event.expect("event will be set");

                    push_default(event, output, self.default_schema_id);
                } else if self.reroute_dropped {
                    let mut event = original_event.expect("event will be set");

                    self.annotate_dropped(&mut event, reason, error);
                    push_dropped(event, output, self.dropped_schema_id);
                }
            }
        }
    }
}

#[inline]
fn push_default(mut event: Event, output: &mut TransformOutputsBuf, schema_id: schema::Id) {
    event.metadata_mut().set_schema_id(schema_id);
    output.push(event)
}

#[inline]
fn push_dropped(mut event: Event, output: &mut TransformOutputsBuf, schema_id: schema::Id) {
    event.metadata_mut().set_schema_id(schema_id);
    output.push_named(DROPPED, event)
}

#[derive(Debug, Snafu)]
pub enum BuildError {
    #[snafu(display("must provide exactly one of `source` or `file` configuration"))]
    SourceAndOrFile,

    #[snafu(display("Could not open vrl program {:?}: {}", path, source))]
    FileOpenFailed { path: PathBuf, source: io::Error },
    #[snafu(display("Could not read vrl program {:?}: {}", path, source))]
    FileReadFailed { path: PathBuf, source: io::Error },
}

#[cfg(test)]
mod tests {
    use std::{
        collections::{BTreeMap, HashMap},
        num::NonZeroU16,
    };

    use indoc::{formatdoc, indoc};
    use vector_common::btreemap;
    use vector_core::event::EventMetadata;

    use super::*;
    use crate::{
        config::{build_unit_tests, ConfigBuilder},
        event::{
            metric::{MetricKind, MetricValue},
            LogEvent, Metric, Value,
        },
        schema,
        test_util::components::{init_test, COMPONENT_MULTIPLE_OUTPUTS_TESTS},
        transforms::OutputBuffer,
    };

    const TEST_DEFAULT_SCHEMA_ID: NonZeroU16 = unsafe { NonZeroU16::new_unchecked(1) };
    const TEST_DROPPED_SCHEMA_ID: NonZeroU16 = unsafe { NonZeroU16::new_unchecked(2) };

    fn remap(config: RemapConfig) -> Result<Remap> {
        let schema_ids = HashMap::from([
            (None, TEST_DEFAULT_SCHEMA_ID.into()),
            (Some(DROPPED.to_owned()), TEST_DROPPED_SCHEMA_ID.into()),
        ]);

        Remap::new(config, &TransformContext::new_test(schema_ids))
    }

    #[test]
    fn generate_config() {
        crate::test_util::test_generate_config::<RemapConfig>();
    }

    #[test]
    fn config_missing_source_and_file() {
        let config = RemapConfig {
            source: None,
            file: None,
            ..Default::default()
        };

        let err = remap(config).unwrap_err().to_string();
        assert_eq!(
            &err,
            "must provide exactly one of `source` or `file` configuration"
        )
    }

    #[test]
    fn config_both_source_and_file() {
        let config = RemapConfig {
            source: Some("".to_owned()),
            file: Some("".into()),
            ..Default::default()
        };

        let err = remap(config).unwrap_err().to_string();
        assert_eq!(
            &err,
            "must provide exactly one of `source` or `file` configuration"
        )
    }

    fn get_field_string(event: &Event, field: &str) -> String {
        event.as_log().get(field).unwrap().to_string_lossy()
    }

    #[test]
    fn check_remap_doesnt_share_state_between_events() {
        let conf = RemapConfig {
            source: Some(".foo = .sentinel".to_string()),
            file: None,
            timezone: TimeZone::default(),
            drop_on_error: true,
            drop_on_abort: false,
            ..Default::default()
        };
        let mut tform = remap(conf).unwrap();
        assert!(tform.runtime().is_empty());

        let event1 = {
            let mut event1 = LogEvent::from("event1");
            event1.insert("sentinel", "bar");
            Event::from(event1)
        };
        let result1 = transform_one(&mut tform, event1).unwrap();
        assert_eq!(get_field_string(&result1, "message"), "event1");
        assert_eq!(get_field_string(&result1, "foo"), "bar");
        assert_eq!(
            result1.metadata().schema_id(),
            TEST_DEFAULT_SCHEMA_ID.into()
        );
        assert!(tform.runtime().is_empty());

        let event2 = {
            let event2 = LogEvent::from("event2");
            Event::from(event2)
        };
        let result2 = transform_one(&mut tform, event2).unwrap();
        assert_eq!(get_field_string(&result2, "message"), "event2");
        assert_eq!(result2.as_log().get("foo"), Some(&Value::Null));
        assert_eq!(
            result2.metadata().schema_id(),
            TEST_DEFAULT_SCHEMA_ID.into()
        );
        assert!(tform.runtime().is_empty());
    }

    #[test]
    fn check_remap_adds() {
        let event = {
            let mut event = LogEvent::from("augment me");
            event.insert("copy_from", "buz");
            Event::from(event)
        };

        let conf = RemapConfig {
            source: Some(
                r#"  .foo = "bar"
  .bar = "baz"
  .copy = .copy_from
"#
                .to_string(),
            ),
            file: None,
            timezone: TimeZone::default(),
            drop_on_error: true,
            drop_on_abort: false,
            ..Default::default()
        };
        let mut tform = remap(conf).unwrap();
        let result = transform_one(&mut tform, event).unwrap();
        assert_eq!(get_field_string(&result, "message"), "augment me");
        assert_eq!(get_field_string(&result, "copy_from"), "buz");
        assert_eq!(get_field_string(&result, "foo"), "bar");
        assert_eq!(get_field_string(&result, "bar"), "baz");
        assert_eq!(get_field_string(&result, "copy"), "buz");

        assert_eq!(result.metadata().schema_id(), TEST_DEFAULT_SCHEMA_ID.into());
    }

    #[test]
    fn check_remap_emits_multiple() {
        let event = {
            let mut event = LogEvent::from("augment me");
            event.insert(
                "events",
                vec![btreemap!("message" => "foo"), btreemap!("message" => "bar")],
            );
            Event::from(event)
        };

        let conf = RemapConfig {
            source: Some(
                indoc! {r#"
                . = .events
            "#}
                .to_owned(),
            ),
            file: None,
            timezone: TimeZone::default(),
            drop_on_error: true,
            drop_on_abort: false,
            ..Default::default()
        };
        let mut tform = remap(conf).unwrap();

        let out = collect_outputs(&mut tform, event);
        assert_eq!(2, out.primary.len());
        let mut result = out.primary.into_events();

        let r = result.next().unwrap();
        assert_eq!(get_field_string(&r, "message"), "foo");
        assert_eq!(r.metadata().schema_id(), TEST_DEFAULT_SCHEMA_ID.into());
        let r = result.next().unwrap();
        assert_eq!(get_field_string(&r, "message"), "bar");

        assert_eq!(r.metadata().schema_id(), TEST_DEFAULT_SCHEMA_ID.into());
    }

    #[test]
    fn check_remap_error() {
        let event = {
            let mut event = Event::from("augment me");
            event.as_mut_log().insert("bar", "is a string");
            event
        };

        let conf = RemapConfig {
            source: Some(formatdoc! {r#"
                .foo = "foo"
                .not_an_int = int!(.bar)
                .baz = 12
            "#}),
            file: None,
            timezone: TimeZone::default(),
            drop_on_error: false,
            drop_on_abort: false,
            ..Default::default()
        };
        let mut tform = remap(conf).unwrap();

        let event = transform_one(&mut tform, event).unwrap();

        assert_eq!(event.as_log().get("bar"), Some(&Value::from("is a string")));
        assert!(event.as_log().get("foo").is_none());
        assert!(event.as_log().get("baz").is_none());
    }

    #[test]
    fn check_remap_error_drop() {
        let event = {
            let mut event = Event::from("augment me");
            event.as_mut_log().insert("bar", "is a string");
            event
        };

        let conf = RemapConfig {
            source: Some(formatdoc! {r#"
                .foo = "foo"
                .not_an_int = int!(.bar)
                .baz = 12
            "#}),
            file: None,
            timezone: TimeZone::default(),
            drop_on_error: true,
            drop_on_abort: false,
            ..Default::default()
        };
        let mut tform = remap(conf).unwrap();

        assert!(transform_one(&mut tform, event).is_none())
    }

    #[test]
    fn check_remap_error_infallible() {
        let event = {
            let mut event = Event::from("augment me");
            event.as_mut_log().insert("bar", "is a string");
            event
        };

        let conf = RemapConfig {
            source: Some(formatdoc! {r#"
                .foo = "foo"
                .baz = 12
            "#}),
            file: None,
            timezone: TimeZone::default(),
            drop_on_error: false,
            drop_on_abort: false,
            ..Default::default()
        };
        let mut tform = remap(conf).unwrap();

        let event = transform_one(&mut tform, event).unwrap();

        assert_eq!(event.as_log().get("foo"), Some(&Value::from("foo")));
        assert_eq!(event.as_log().get("bar"), Some(&Value::from("is a string")));
        assert_eq!(event.as_log().get("baz"), Some(&Value::from(12)));
    }

    #[test]
    fn check_remap_abort() {
        let event = {
            let mut event = Event::from("augment me");
            event.as_mut_log().insert("bar", "is a string");
            event
        };

        let conf = RemapConfig {
            source: Some(formatdoc! {r#"
                .foo = "foo"
                abort
                .baz = 12
            "#}),
            file: None,
            timezone: TimeZone::default(),
            drop_on_error: false,
            drop_on_abort: false,
            ..Default::default()
        };
        let mut tform = remap(conf).unwrap();

        let event = transform_one(&mut tform, event).unwrap();

        assert_eq!(event.as_log().get("bar"), Some(&Value::from("is a string")));
        assert!(event.as_log().get("foo").is_none());
        assert!(event.as_log().get("baz").is_none());
    }

    #[test]
    fn check_remap_abort_drop() {
        let event = {
            let mut event = Event::from("augment me");
            event.as_mut_log().insert("bar", "is a string");
            event
        };

        let conf = RemapConfig {
            source: Some(formatdoc! {r#"
                .foo = "foo"
                abort
                .baz = 12
            "#}),
            file: None,
            timezone: TimeZone::default(),
            drop_on_error: false,
            drop_on_abort: true,
            ..Default::default()
        };
        let mut tform = remap(conf).unwrap();

        assert!(transform_one(&mut tform, event).is_none())
    }

    #[test]
    fn check_remap_metric() {
        let metric = Event::Metric(Metric::new(
            "counter",
            MetricKind::Absolute,
            MetricValue::Counter { value: 1.0 },
        ));
        let metadata = metric.metadata().clone();

        let conf = RemapConfig {
            source: Some(
                r#".tags.host = "zoobub"
                       .name = "zork"
                       .namespace = "zerk"
                       .kind = "incremental""#
                    .to_string(),
            ),
            file: None,
            timezone: TimeZone::default(),
            drop_on_error: true,
            drop_on_abort: false,
            ..Default::default()
        };
        let mut tform = remap(conf).unwrap();

        let result = transform_one(&mut tform, metric).unwrap();
        assert_eq!(
            result,
            Event::Metric(
                Metric::new_with_metadata(
                    "zork",
                    MetricKind::Incremental,
                    MetricValue::Counter { value: 1.0 },
                    metadata.with_schema_id(TEST_DEFAULT_SCHEMA_ID.into()),
                )
                .with_namespace(Some("zerk"))
                .with_tags(Some({
                    let mut tags = BTreeMap::new();
                    tags.insert("host".into(), "zoobub".into());
                    tags
                }))
            )
        );
    }

    #[test]
    fn check_remap_branching() {
        let happy = Event::try_from(serde_json::json!({"hello": "world"})).unwrap();
        let abort = Event::try_from(serde_json::json!({"hello": "goodbye"})).unwrap();
        let error = Event::try_from(serde_json::json!({"hello": 42})).unwrap();

        let happy_metric = {
            let mut metric = Metric::new(
                "counter",
                MetricKind::Absolute,
                MetricValue::Counter { value: 1.0 },
            );
            metric.insert_tag("hello".into(), "world".into());
            Event::Metric(metric)
        };

        let abort_metric = {
            let mut metric = Metric::new(
                "counter",
                MetricKind::Absolute,
                MetricValue::Counter { value: 1.0 },
            );
            metric.insert_tag("hello".into(), "goodbye".into());
            Event::Metric(metric)
        };

        let error_metric = {
            let mut metric = Metric::new(
                "counter",
                MetricKind::Absolute,
                MetricValue::Counter { value: 1.0 },
            );
            metric.insert_tag("not_hello".into(), "oops".into());
            Event::Metric(metric)
        };

        let conf = RemapConfig {
            source: Some(formatdoc! {r#"
                if exists(.tags) {{
                    # metrics
                    .tags.foo = "bar"
                    if string!(.tags.hello) == "goodbye" {{
                      abort
                    }}
                }} else {{
                    # logs
                    .foo = "bar"
                    if string(.hello) == "goodbye" {{
                      abort
                    }}
                }}
            "#}),
            drop_on_error: true,
            drop_on_abort: true,
            reroute_dropped: true,
            ..Default::default()
        };
        let schema_ids = HashMap::from([
            (None, TEST_DEFAULT_SCHEMA_ID.into()),
            (Some(DROPPED.to_owned()), TEST_DROPPED_SCHEMA_ID.into()),
        ]);
        let context = TransformContext {
            key: Some(ComponentKey::from("remapper")),
            schema_ids,
            merged_schema_definition: schema::Definition::empty().required_field(
                "hello",
                Kind::bytes(),
                None,
            ),
            ..Default::default()
        };
        let mut tform = Remap::new(conf, &context).unwrap();

        let output = transform_one_fallible(&mut tform, happy).unwrap();
        let log = output.as_log();
        assert_eq!(log["hello"], "world".into());
        assert_eq!(log["foo"], "bar".into());
        assert!(!log.contains("metadata"));

        let output = transform_one_fallible(&mut tform, abort).unwrap_err();
        let log = output.as_log();
        assert_eq!(log["hello"], "goodbye".into());
        assert!(!log.contains("foo"));
        assert_eq!(
            log["metadata"],
            serde_json::json!({
                "dropped": {
                    "reason": "abort",
                    "message": "aborted",
                    "component_id": "remapper",
                    "component_type": "remap",
                    "component_kind": "transform",
                }
            })
            .try_into()
            .unwrap()
        );

        let output = transform_one_fallible(&mut tform, error).unwrap_err();
        let log = output.as_log();
        assert_eq!(log["hello"], 42.into());
        assert!(!log.contains("foo"));
        assert_eq!(
            log["metadata"],
            serde_json::json!({
                "dropped": {
                    "reason": "error",
                    "message": "function call error for \"string\" at (160:174): expected string, got integer",
                    "component_id": "remapper",
                    "component_type": "remap",
                    "component_kind": "transform",
                }
            })
            .try_into()
            .unwrap()
        );

        let output = transform_one_fallible(&mut tform, happy_metric).unwrap();
        pretty_assertions::assert_eq!(
            output,
            Event::Metric(
                Metric::new_with_metadata(
                    "counter",
                    MetricKind::Absolute,
                    MetricValue::Counter { value: 1.0 },
                    EventMetadata::default().with_schema_id(TEST_DEFAULT_SCHEMA_ID.into()),
                )
                .with_tags(Some({
                    let mut tags = BTreeMap::new();
                    tags.insert("hello".into(), "world".into());
                    tags.insert("foo".into(), "bar".into());
                    tags
                }))
            )
        );

        let output = transform_one_fallible(&mut tform, abort_metric).unwrap_err();
        pretty_assertions::assert_eq!(
            output,
            Event::Metric(
                Metric::new_with_metadata(
                    "counter",
                    MetricKind::Absolute,
                    MetricValue::Counter { value: 1.0 },
                    EventMetadata::default().with_schema_id(TEST_DROPPED_SCHEMA_ID.into()),
                )
                .with_tags(Some({
                    let mut tags = BTreeMap::new();
                    tags.insert("hello".into(), "goodbye".into());
                    tags.insert("metadata.dropped.reason".into(), "abort".into());
                    tags.insert("metadata.dropped.component_id".into(), "remapper".into());
                    tags.insert("metadata.dropped.component_type".into(), "remap".into());
                    tags.insert("metadata.dropped.component_kind".into(), "transform".into());
                    tags
                }))
            )
        );

        let output = transform_one_fallible(&mut tform, error_metric).unwrap_err();
        pretty_assertions::assert_eq!(
            output,
            Event::Metric(
                Metric::new_with_metadata(
                    "counter",
                    MetricKind::Absolute,
                    MetricValue::Counter { value: 1.0 },
                    EventMetadata::default().with_schema_id(TEST_DROPPED_SCHEMA_ID.into()),
                )
                .with_tags(Some({
                    let mut tags = BTreeMap::new();
                    tags.insert("not_hello".into(), "oops".into());
                    tags.insert("metadata.dropped.reason".into(), "error".into());
                    tags.insert("metadata.dropped.component_id".into(), "remapper".into());
                    tags.insert("metadata.dropped.component_type".into(), "remap".into());
                    tags.insert("metadata.dropped.component_kind".into(), "transform".into());
                    tags
                }))
            )
        );
    }

    #[test]
    fn check_remap_branching_assert_with_message() {
        let error_trigger_assert_custom_message =
            Event::try_from(serde_json::json!({"hello": 42})).unwrap();
        let error_trigger_default_assert_message =
            Event::try_from(serde_json::json!({"hello": 0})).unwrap();
        let conf = RemapConfig {
            source: Some(formatdoc! {r#"
                assert_eq!(.hello, 0, "custom message here")
                assert_eq!(.hello, 1)
            "#}),
            drop_on_error: true,
            drop_on_abort: true,
            reroute_dropped: true,
            ..Default::default()
        };
        let context = TransformContext {
            key: Some(ComponentKey::from("remapper")),
            ..Default::default()
        };
        let mut tform = Remap::new(conf, &context).unwrap();

        let output =
            transform_one_fallible(&mut tform, error_trigger_assert_custom_message).unwrap_err();
        let log = output.as_log();
        assert_eq!(log["hello"], 42.into());
        assert!(!log.contains("foo"));
        assert_eq!(
            log["metadata"],
            serde_json::json!({
                "dropped": {
                    "reason": "error",
                    "message": "custom message here",
                    "component_id": "remapper",
                    "component_type": "remap",
                    "component_kind": "transform",
                }
            })
            .try_into()
            .unwrap()
        );

        let output =
            transform_one_fallible(&mut tform, error_trigger_default_assert_message).unwrap_err();
        let log = output.as_log();
        assert_eq!(log["hello"], 0.into());
        assert!(!log.contains("foo"));
        assert_eq!(
            log["metadata"],
            serde_json::json!({
                "dropped": {
                    "reason": "error",
                    "message": "function call error for \"assert_eq\" at (45:66): assertion failed: 0 == 1",
                    "component_id": "remapper",
                    "component_type": "remap",
                    "component_kind": "transform",
                }
            })
            .try_into()
            .unwrap()
        );
    }

    #[test]
    fn check_remap_branching_abort_with_message() {
        let error = Event::try_from(serde_json::json!({"hello": 42})).unwrap();
        let conf = RemapConfig {
            source: Some(formatdoc! {r#"
                abort "custom message here"
            "#}),
            drop_on_error: true,
            drop_on_abort: true,
            reroute_dropped: true,
            ..Default::default()
        };
        let context = TransformContext {
            key: Some(ComponentKey::from("remapper")),
            ..Default::default()
        };
        let mut tform = Remap::new(conf, &context).unwrap();

        let output = transform_one_fallible(&mut tform, error).unwrap_err();
        let log = output.as_log();
        assert_eq!(log["hello"], 42.into());
        assert!(!log.contains("foo"));
        assert_eq!(
            log["metadata"],
            serde_json::json!({
                "dropped": {
                    "reason": "abort",
                    "message": "custom message here",
                    "component_id": "remapper",
                    "component_type": "remap",
                    "component_kind": "transform",
                }
            })
            .try_into()
            .unwrap()
        );
    }

    #[test]
    fn check_remap_branching_disabled() {
        let happy = Event::try_from(serde_json::json!({"hello": "world"})).unwrap();
        let abort = Event::try_from(serde_json::json!({"hello": "goodbye"})).unwrap();
        let error = Event::try_from(serde_json::json!({"hello": 42})).unwrap();

        let conf = RemapConfig {
            source: Some(formatdoc! {r#"
                if exists(.tags) {{
                    # metrics
                    .tags.foo = "bar"
                    if string!(.tags.hello) == "goodbye" {{
                      abort
                    }}
                }} else {{
                    # logs
                    .foo = "bar"
                    if string!(.hello) == "goodbye" {{
                      abort
                    }}
                }}
            "#}),
            drop_on_error: true,
            drop_on_abort: true,
            reroute_dropped: false,
            ..Default::default()
        };

        let schema_definition = schema::Definition::empty()
            .required_field("foo", Kind::bytes(), None)
            .required_field(
                "tags",
                Kind::object(BTreeMap::from([("foo".into(), Kind::bytes())])),
                None,
            );

        assert_eq!(
            vec![Output::default(DataType::all()).with_schema_definition(schema_definition)],
            conf.outputs(&schema::Definition::empty()),
        );

        let context = TransformContext {
            key: Some(ComponentKey::from("remapper")),
            ..Default::default()
        };
        let mut tform = Remap::new(conf, &context).unwrap();

        let output = transform_one_fallible(&mut tform, happy).unwrap();
        let log = output.as_log();
        assert_eq!(log["hello"], "world".into());
        assert_eq!(log["foo"], "bar".into());
        assert!(!log.contains("metadata"));

        let out = collect_outputs(&mut tform, abort);
        assert!(out.primary.is_empty());
        assert!(out.named[DROPPED].is_empty());

        let out = collect_outputs(&mut tform, error);
        assert!(out.primary.is_empty());
        assert!(out.named[DROPPED].is_empty());
    }

    #[tokio::test]
    async fn check_remap_branching_metrics_with_output() {
        init_test();

        let config: ConfigBuilder = toml::from_str(indoc! {r#"
            [transforms.foo]
            inputs = []
            type = "remap"
            drop_on_abort = true
            reroute_dropped = true
            source = "abort"

            [[tests]]
            name = "metric output"

            [tests.input]
                insert_at = "foo"
                value = "none"

            [[tests.outputs]]
                extract_from = "foo.dropped"
                [[tests.outputs.conditions]]
                type = "vrl"
                source = "true"
        "#})
        .unwrap();

        let mut tests = build_unit_tests(config).await.unwrap();
        assert!(tests.remove(0).run().await.errors.is_empty());
        // Check that metrics were emitted with output tag
        COMPONENT_MULTIPLE_OUTPUTS_TESTS.assert(&["output"]);
    }

    struct CollectedOuput {
        primary: OutputBuffer,
        named: HashMap<String, OutputBuffer>,
    }

    fn collect_outputs(ft: &mut dyn SyncTransform, event: Event) -> CollectedOuput {
        let mut outputs = TransformOutputsBuf::new_with_capacity(
            vec![
                Output::default(DataType::all()),
                Output::from((DROPPED, DataType::all())),
            ],
            1,
        );

        ft.transform(event, &mut outputs);

        CollectedOuput {
            primary: outputs.take_primary(),
            named: outputs.take_all_named(),
        }
    }

    fn transform_one(ft: &mut dyn SyncTransform, event: Event) -> Option<Event> {
        let mut out = collect_outputs(ft, event);
        assert_eq!(0, out.named.iter().map(|(_, v)| v.len()).sum::<usize>());
        assert!(out.primary.len() <= 1);
        out.primary.pop()
    }

    fn transform_one_fallible(
        ft: &mut dyn SyncTransform,
        event: Event,
    ) -> std::result::Result<Event, Event> {
        let mut outputs = TransformOutputsBuf::new_with_capacity(
            vec![
                Output::default(DataType::all()),
                Output::from((DROPPED, DataType::all())),
            ],
            1,
        );

        ft.transform(event, &mut outputs);

        let mut buf = outputs.drain().collect::<Vec<_>>();
        let mut err_buf = outputs.drain_named(DROPPED).collect::<Vec<_>>();

        assert!(buf.len() < 2);
        assert!(err_buf.len() < 2);
        match (buf.pop(), err_buf.pop()) {
            (Some(good), None) => Ok(good),
            (None, Some(bad)) => Err(bad),
            (a, b) => panic!("expected output xor error output, got {:?} and {:?}", a, b),
        }
    }
}<|MERGE_RESOLUTION|>--- conflicted
+++ resolved
@@ -52,16 +52,12 @@
     fn compile_vrl_program(
         &self,
         enrichment_tables: enrichment::TableRegistry,
-<<<<<<< HEAD
         merged_schema_definition: schema::Definition,
-    ) -> Result<(vrl::Program, vrl::state::Compiler)> {
-=======
     ) -> Result<(
         vrl::Program,
         Vec<Box<dyn vrl::Function>>,
         vrl::state::Compiler,
     )> {
->>>>>>> fb4587c6
         let source = match (&self.source, &self.file) {
             (Some(source), None) => source.to_owned(),
             (None, Some(path)) => {
@@ -184,16 +180,11 @@
 
 impl Remap {
     pub fn new(config: RemapConfig, context: &TransformContext) -> crate::Result<Self> {
-<<<<<<< HEAD
-        let (program, _) = config.compile_vrl_program(
+        #[allow(unused_variables /* `functions` is used by vrl-vm */)]
+        let (program, functions, _) = config.compile_vrl_program(
             context.enrichment_tables.clone(),
             context.merged_schema_definition.clone(),
         )?;
-=======
-        #[allow(unused_variables /* `functions` is used by vrl-vm */)]
-        let (program, functions, _) =
-            config.compile_vrl_program(context.enrichment_tables.clone())?;
->>>>>>> fb4587c6
 
         let runtime = Runtime::default();
 

--- conflicted
+++ resolved
@@ -38,15 +38,7 @@
 {
     pub(crate) async fn send(&mut self, item: T) -> crate::Result<()> {
         match self {
-<<<<<<< HEAD
-            Self::InMemory(tx) => tx.send(item).await.map_err(|_| ()),
-=======
             Self::InMemory(tx) => tx.send(item).await.map_err(Into::into),
-            Self::DiskV1(writer) => {
-                writer.send(item).await;
-                Ok(())
-            }
->>>>>>> 05125d4d
             Self::DiskV2(writer) => {
                 let mut writer = writer.lock().await;
 

--- conflicted
+++ resolved
@@ -61,19 +61,11 @@
 
         Ok(Box::new(ToSyslogSeverityFn { value }))
     }
-<<<<<<< HEAD
-
-    fn call_by_vm(&self, _ctx: &mut Context, args: &mut VmArgumentList) -> Resolved {
-        let value = args.required("value");
-        to_syslog_severity(value)
-    }
 
     fn symbol(&self) -> Option<(&'static str, usize)> {
         // TODO
         None
     }
-=======
->>>>>>> d483777f
 }
 
 #[derive(Debug, Clone)]

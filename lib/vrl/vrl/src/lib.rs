--- conflicted
+++ resolved
@@ -11,13 +11,8 @@
 mod runtime;
 
 pub use compiler::{
-<<<<<<< HEAD
-    function, llvm, state, value, Context, Expression, Function, Program, ProgramInfo, Target,
-    VrlRuntime,
-=======
-    function, state, value, Context, Expression, Function, MetadataTarget, Program, ProgramInfo,
-    SecretTarget, Target, TargetValue, TargetValueRef, VrlRuntime,
->>>>>>> 2b2259ce
+    function, llvm, state, value, Context, Expression, Function, MetadataTarget, Program,
+    ProgramInfo, SecretTarget, Target, TargetValue, TargetValueRef, VrlRuntime,
 };
 pub use core;
 pub use diagnostic;

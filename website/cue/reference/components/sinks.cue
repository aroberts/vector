package metadata

components: sinks: [Name=string]: {
	kind: "sink"

	features: _

	configuration: {
		if features.acknowledgements {
			acknowledgements: {
				common: true
				description: """
					Controls how acknowledgements are handled by this sink. When enabled, all connected sources that support end-to-end acknowledgements will wait for the destination of this sink to acknowledge receipt of events before providing acknowledgement to the sending source. These settings override the global `acknowledgement` settings.
					"""
				required: false
				type: object: options: {
					enabled: {
						common:      true
						description: "Controls if all connected sources will wait for this sink to deliver the events before acknowledging receipt."
						warnings: ["We recommend enabling this option to avoid loss of data, as destination sinks may otherwise reject events after the source acknowledges their successful receipt."]
						required: false
						type: bool: default: false
					}
				}
			}
		}

		if features.send != _|_ && features.send.batch != _|_ {
			if features.send.batch.enabled {
				batch: {
					common:      features.send.batch.common
					description: "Configures the sink batching behavior."
					required:    false
					type: object: {
						examples: []
						options: {
							max_bytes: {
								common:      true
								description: "The maximum size of a batch, in bytes, before it is flushed."
								required:    false
								type: uint: {
									default: features.send.batch.max_bytes | *null
									unit:    "bytes"
								}
							}
							max_events: {
								common:      true
								description: "The maximum size of a batch, in events, before it is flushed."
								required:    false
								type: uint: {
									default: features.send.batch.max_events | *null
									unit:    "events"
								}
							}
							timeout_secs: {
								common:      true
								description: "The maximum age of a batch before it is flushed."
								required:    false
								type: float: {
									default: features.send.batch.timeout_secs
									unit:    "seconds"
								}
							}
						}
					}
				}
			}
		}

		buffer: {
			common:      false
			description: "Configures the sink specific buffer behavior."
			required:    false
			type: object: {
				examples: []
				options: {
					max_events: {
						common:        true
						description:   "The maximum number of [events](\(urls.vector_data_model)) allowed in the buffer."
						required:      false
						relevant_when: "type = \"memory\""
						type: uint: {
							default: 500
							unit:    "events"
						}
					}
					max_size: {
						description: """
							The maximum size of the buffer on the disk. Must be at least 256 megabytes (268435456 bytes).
							"""
						required:      true
						relevant_when: "type = \"disk\""
						type: uint: {
							examples: [268435456]
							unit: "bytes"
						}
					}
					type: {
						common:      true
						description: "The buffer's type and storage mechanism."
						required:    false
						type: string: {
							default: "memory"
							enum: {
								memory: "Stores the sink's buffer in memory. This is more performant, but less durable. Data will be lost if Vector is restarted forcefully."
								disk: """
									Stores the sink's buffer on disk. This is less performant, but durable.
									Data will not be lost between restarts.
									Will also hold data in memory to enhance performance.
									WARNING: This may stall the sink if disk performance isn't on par with the throughput.
									For comparison, AWS gp2 volumes are usually too slow for common cases.
									"""
							}
						}
					}
					when_full: {
						common:      false
						description: "The behavior when the buffer becomes full."
						required:    false
						type: string: {
							default: "block"
							enum: {
								block:       "Applies back pressure when the buffer is full. This prevents data loss, but will cause data to pile up on the edge."
								drop_newest: "Drops new data as it's received. This data is lost. This should be used when performance is the highest priority."
							}
						}
					}
				}
			}
		}

		if features.send != _|_ {
			if features.send.compression.enabled {
				compression: {
					common: true
					description: """
						The compression strategy used to compress the encoded event data before transmission.

						Some cloud storage API clients and browsers will handle decompression transparently,
						so files may not always appear to be compressed depending how they are accessed.
						"""
					required: false
					type: string: {
						default: features.send.compression.default
						enum: {
							for algo in features.send.compression.algorithms {
								if algo == "none" {
									none: "No compression."
								}
								if algo == "gzip" {
									gzip: "[Gzip](\(urls.gzip)) standard DEFLATE compression."
								}
								if algo == "snappy" {
									snappy: "[Snappy](\(urls.snappy)) compression."
								}
								if algo == "lz4" {
									lz4: "[lz4](\(urls.lz4)) compression."
								}
								if algo == "zstd" {
									zstd: "[zstd](\(urls.zstd)) compression."
								}
							}
						}
					}
				}
			}
		}

		if features.send != _|_ {
			if features.send.encoding.enabled {
				encoding: {
					description: """
						Configures the encoding specific sink behavior.

						Note: When data in `encoding` is malformed, currently only a very generic error "data did not match any variant of untagged enum EncodingConfig" is reported. Follow this [issue](\(urls.vector_encoding_config_improve_error_message)) to track progress on improving these error messages.
						"""
					required:    features.send.encoding.codec.enabled
					if !features.send.encoding.codec.enabled {common: true}
					type: object: {
						if features.send.encoding.codec.enabled {
							examples: [{codec: "json"}]
							options: codec: {
								description: "The encoding codec used to serialize the events before outputting."
								required:    true
								type: string: {
									examples: features.send.encoding.codec.enum
									enum: {
										for codec in features.send.encoding.codec.enum {
											if codec == "text" {
												text: "The message field from the event."
											}
											if codec == "logfmt" {
												logfmt: "[logfmt](\(urls.logfmt)) encoded event."
											}
											if codec == "json" {
												json: "JSON encoded event."
											}
											if codec == "avro" {
												avro: "Avro encoded event with a given schema."
											}
										}
									}
								}
							}
						}
						options: {
							if features.send.encoding.codec.enabled {
								for codec in features.send.encoding.codec.enum {
									if codec == "avro" {
										avro: {
											description:   "Options for the `avro` codec."
											required:      true
											relevant_when: "codec = `avro`"
											type: object: options: {
												schema: {
													description: "The Avro schema declaration."
													required:    true
													type: string: {
														examples: [
															"""
															["{ "type": "record", "name": "log", "fields": [{ "name": "message", "type": "string" }] }"]
															""",
														]
													}
												}
											}
										}
									}
								}
							}

							except_fields: {
								common:      false
								description: "Prevent the sink from encoding the specified fields."
								required:    false
								type: array: {
									default: null
									items: type: string: {
										examples: ["message", "parent.child"]
										syntax: "field_path"
									}
								}
							}

							only_fields: {
								common:      false
								description: "Makes the sink encode only the specified fields."
								required:    false
								type: array: {
									default: null
									items: type: string: {
										examples: ["message", "parent.child"]
										syntax: "field_path"
									}
								}
							}

							timestamp_format: {
								common:      false
								description: "How to format event timestamps."
								required:    false
								type: string: {
									default: "rfc3339"
									enum: {
										rfc3339: "Formats as a RFC3339 string"
										unix:    "Formats as a unix timestamp"
									}
								}
							}
						}
					}
				}

				if features.send.encoding.codec.enabled {
					if features.send.encoding.codec.framing {
						framing: {
							common:      false
							description: "Configures in which way events encoded as byte frames should be separated in a payload."
							required:    false
							type: object: options: {
								method: {
									description: "The framing method."
									required:    false
									common:      true
									type: string: {
										default: "A suitable default is chosen depending on the sink type and the selected codec."
										enum: {
											bytes:               "Byte frames are concatenated."
											character_delimited: "Byte frames are delimited by a chosen character."
<<<<<<< HEAD
											length_delimited:    "Byte frames are encoded by adding a length header."
=======
											length_delimited:    "Byte frames are prefixed by an unsized big-endian 32-bit integer indicating the length."
>>>>>>> 38c24354
											newline_delimited:   "Byte frames are delimited by a newline character."
										}
									}
								}
								character_delimited: {
									description:   "Options for `character_delimited` framing."
									required:      true
									relevant_when: "method = `character_delimited`"
									type: object: options: {
										delimiter: {
											description: "The character used to separate frames."
											required:    true
											type: ascii_char: {
												examples: ["\n", "\t"]
											}
										}
									}
								}
							}
						}
					}
				}
			}
		}

		if features.healthcheck != _|_ {
			if features.healthcheck.enabled {
				healthcheck: {
					common:      true
					description: "Health check options for the sink."
					required:    false
					type: object: {
						examples: []
						options: {
							enabled: {
								common:      true
								description: "Enables/disables the healthcheck upon Vector boot."
								required:    false
								type: bool: default: true
							}
						}
					}
				}
			}
		}

		if features.send != _|_ {
			if features.send.proxy != _|_ {
				if features.send.proxy.enabled {
					proxy: configuration._proxy
				}
			}

			if features.send.request.enabled {
				request: {
					common:      false
					description: "Configures the sink request behavior."
					required:    false
					if features.send.request.relevant_when != _|_ {
						relevant_when: features.send.request.relevant_when
					}
					type: object: {
						examples: []
						options: {
							adaptive_concurrency: {
								common:      false
								description: "Configure the adaptive concurrency algorithms. These values have been tuned by optimizing simulated results. In general you should not need to adjust these."
								required:    false
								type: object: {
									examples: []
									options: {
										decrease_ratio: {
											common:      false
											description: "The fraction of the current value to set the new concurrency limit when decreasing the limit. Valid values are greater than 0 and less than 1. Smaller values cause the algorithm to scale back rapidly when latency increases. Note that the new limit is rounded down after applying this ratio."
											required:    false
											type: float: default: 0.9
										}
										ewma_alpha: {
											common:      false
											description: "The adaptive concurrency algorithm uses an exponentially weighted moving average (EWMA) of past RTT measurements as a reference to compare with the current RTT. This value controls how heavily new measurements are weighted compared to older ones. Valid values are greater than 0 and less than 1. Smaller values cause this reference to adjust more slowly, which may be useful if a service has unusually high response variability."
											required:    false
											type: float: default: 0.7
										}
										rtt_deviation_scale: {
											common: false
											description: """
											When calculating the past RTT average, we also compute a secondary "deviation" value that indicates how variable those values are. We use that deviation when comparing the past RTT average to the current measurements, so we can ignore increases in RTT that are within an expected range. This factor is used to scale up the deviation to an appropriate range. Valid values are greater than or equal to 0, and we expect reasonable values to range from 1.0 to 3.0. Larger values cause the algorithm to ignore larger increases in the RTT.
											"""
											required: false
											type: float: default: 2.0
										}
									}
								}
							}
							concurrency: {
								common: true
								if features.send.request.adaptive_concurrency {
									description: "The maximum number of in-flight requests allowed at any given time, or \"adaptive\" to allow Vector to automatically set the limit based on current network and service conditions."
								}
								if !features.send.request.adaptive_concurrency {
									description: "The maximum number of in-flight requests allowed at any given time."
								}
								required: false
								type: uint: {
									default: features.send.request.concurrency
									unit:    "requests"
								}
							}
							rate_limit_duration_secs: {
								common:      true
								description: "The time window, in seconds, used for the `rate_limit_num` option."
								required:    false
								type: uint: {
									default: features.send.request.rate_limit_duration_secs
									unit:    "seconds"
								}
							}
							rate_limit_num: {
								common:      true
								description: "The maximum number of requests allowed within the `rate_limit_duration_secs` time window."
								required:    false
								type: uint: {
									default: features.send.request.rate_limit_num
									unit:    null
								}
							}
							retry_attempts: {
								common:      false
								description: "The maximum number of retries to make for failed requests. The default, for all intents and purposes, represents an infinite number of retries."
								required:    false
								type: uint: {
									default: 18446744073709552000
									unit:    null
								}
							}
							retry_initial_backoff_secs: {
								common:      false
								description: "The amount of time to wait before attempting the first retry for a failed request. Once, the first retry has failed the fibonacci sequence will be used to select future backoffs."
								required:    false
								type: uint: {
									default: features.send.request.retry_initial_backoff_secs
									unit:    "seconds"
								}
							}
							retry_max_duration_secs: {
								common:      false
								description: "The maximum amount of time, in seconds, to wait between retries."
								required:    false
								type: uint: {
									default: features.send.request.retry_max_duration_secs
									unit:    "seconds"
								}
							}
							timeout_secs: {
								common:      true
								description: "The maximum time a request can take before being aborted. It is highly recommended that you do not lower this value below the service's internal timeout, as this could create orphaned requests, pile on retries, and result in duplicate data downstream."
								required:    false
								type: uint: {
									default: features.send.request.timeout_secs
									unit:    "seconds"
								}
							}

							if features.send.request.headers {
								headers: {
									common:      false
									description: "Options for custom headers."
									required:    false
									type: object: {
										examples: [
											{
												"Authorization": "${HTTP_TOKEN}"
												"X-Powered-By":  "Vector"
											},
										]
										options: {}
									}
								}
							}
						}
					}
				}
			}
		}

		if features.send != _|_ {
			if features.send.send_buffer_bytes != _|_ {
				send_buffer_bytes: {
					common:      false
					description: "Configures the send buffer size using the `SO_SNDBUF` option on the socket."
					required:    false
					type: uint: {
						default: null
						examples: [65536]
						unit: "bytes"
					}
					if features.send.send_buffer_bytes.relevant_when != _|_ {
						relevant_when: features.send.send_buffer_bytes.relevant_when
					}
				}
			}

			if features.send.keepalive != _|_ {
				keepalive: {
					common:      false
					description: "Configures the TCP keepalive behavior for the connection to the sink."
					required:    false
					type: object: {
						examples: []
						options: {
							time_secs: {
								common:      false
								description: "The time a connection needs to be idle before sending TCP keepalive probes."
								required:    false
								type: uint: {
									default: null
									unit:    "seconds"
								}
							}
						}
					}
				}
			}

			if features.send.tls.enabled {
				tls: configuration._tls_connect & {_args: {
					can_verify_certificate: features.send.tls.can_verify_certificate
					can_verify_hostname:    features.send.tls.can_verify_hostname
					enabled_default:        features.send.tls.enabled_default
				}}
			}
		}

		if features.exposes != _|_ {
			if features.exposes.tls.enabled {
				tls: configuration._tls_accept & {_args: {
					can_verify_certificate: features.exposes.tls.can_verify_certificate
					enabled_default:        features.exposes.tls.enabled_default
				}}
			}
		}
	}

	how_it_works: {
		if features.buffer.enabled {
			if features.send != _|_ {
				if features.send.batch != _|_ {
					if features.send.batch.enabled {
						buffers_batches: {
							title: "Buffers and batches"
							svg:   "/img/buffers-and-batches-serial.svg"
							body: #"""
								This component buffers & batches data as shown in the diagram above. You'll notice that
								Vector treats these concepts differently, instead of treating them as global concepts,
								Vector treats them as sink specific concepts. This isolates sinks, ensuring services
								disruptions are contained and delivery guarantees are honored.

								*Batches* are flushed when 1 of 2 conditions are met:

								1. The batch age meets or exceeds the configured `timeout_secs`.
								2. The batch size meets or exceeds the configured `max_bytes` or `max_events`.

								*Buffers* are controlled via the [`buffer.*`](#buffer) options.
								"""#
						}
					}
				}
			}

			if features.send == _|_ {
				buffers: {
					title: "Buffers"
					svg:   "/img/buffers.svg"
					body: """
						This component buffers events as shown in
						the diagram above. This helps to smooth out data processing if the downstream
						service applies backpressure. Buffers are controlled via the
						[`buffer.*`](#buffer) options.
						"""
				}
			}
		}

		if features.healthcheck.enabled {
			healthchecks: {
				title: "Health checks"
				body: """
					Health checks ensure that the downstream service is
					accessible and ready to accept data. This check is performed
					upon sink initialization. If the health check fails an error
					will be logged and Vector will proceed to start.
					"""
				sub_sections: [
					{
						title: "Require health checks"
						body: """
							If you'd like to exit immediately upon a health check failure, you can pass the
							`--require-healthy` flag:

							```bash
							vector --config /etc/vector/vector.toml --require-healthy
							```
							"""
					},
					{
						title: "Disable health checks"
						body: """
							If you'd like to disable health checks for this sink you can set the `healthcheck` option to
							`false`.
							"""
					},
				]
			}
		}

		if features.send != _|_ {
			if features.send.request.enabled {
				partitioning: _ | *{
					title: "Partitioning"
					body: """
						Vector supports dynamic configuration values through a simple
						template syntax. If an option supports templating, it will be
						noted with a badge and you can use event fields to create dynamic
						values. For example:

						```toml title="vector.toml"
						[sinks.my-sink]
						dynamic_option = "application={{ application_id }}"
						```

						In the above example, the `application_id` for each event will be
						used to partition outgoing data.
						"""
				}
			}
		}

		if features.send != _|_ {
			if features.send.request.enabled {
				rate_limits: {
					title: "Rate limits & adaptive concurrency"
					body:  null
					sub_sections: [
						{
							title: "Adaptive Request Concurrency (ARC)"
							body:  """
								Adaptive Request Concurrency is a feature of Vector that does away with static
								concurrency limits and automatically optimizes HTTP concurrency based on downstream
								service responses. The underlying mechanism is a feedback loop inspired by TCP
								congestion control algorithms. Checkout the [announcement blog
								post](\(urls.adaptive_request_concurrency_post)),

								We highly recommend enabling this feature as it improves
								performance and reliability of Vector and the systems it
								communicates with. As such, we have made it the default,
								and no further configuration is required.
								"""
						},
						{
							title: "Static concurrency"
							body: """
								If Adaptive Request Concurrency is not for you, you can manually set static concurrency
								limits by specifying an integer for `request.concurrency`:

								```toml title="vector.toml"
								[sinks.my-sink]
								  request.concurrency = 10
								```
								"""
						},
						{
							title: "Rate limits"
							body: """
								In addition to limiting request concurrency, you can also limit the overall request
								throughput via the `request.rate_limit_duration_secs` and `request.rate_limit_num`
								options.

								```toml title="vector.toml"
								[sinks.my-sink]
								  request.rate_limit_duration_secs = 1
								  request.rate_limit_num = 10
								```

								These will apply to both `adaptive` and fixed `request.concurrency` values.
								"""
						},
					]
				}

				retry_policy: {
					title: "Retry policy"
					body: """
						Vector will retry failed requests (status == 429, >= 500, and != 501).
						Other responses will not be retried. You can control the number of
						retry attempts and backoff rate with the `request.retry_attempts` and
						`request.retry_backoff_secs` options.
						"""
				}
			}
		}

		if features.send != _|_ {
			if features.send.tls.enabled {
				transport_layer_security: {
					title: "Transport Layer Security (TLS)"
					body:  """
						Vector uses [OpenSSL](\(urls.openssl)) for TLS protocols due to OpenSSL's maturity. You can
						enable and adjust TLS behavior using the [`tls.*`](#tls) options.
						"""
				}
			}
		}
	}

	telemetry: metrics: {
		component_received_events_count:      components.sources.internal_metrics.output.metrics.component_received_events_count
		component_received_events_total:      components.sources.internal_metrics.output.metrics.component_received_events_total
		component_received_event_bytes_total: components.sources.internal_metrics.output.metrics.component_received_event_bytes_total
		events_in_total:                      components.sources.internal_metrics.output.metrics.events_in_total
		utilization:                          components.sources.internal_metrics.output.metrics.utilization
		buffer_byte_size:                     components.sources.internal_metrics.output.metrics.buffer_byte_size
		buffer_events:                        components.sources.internal_metrics.output.metrics.buffer_events
		buffer_received_events_total:         components.sources.internal_metrics.output.metrics.buffer_received_events_total
		buffer_received_event_bytes_total:    components.sources.internal_metrics.output.metrics.buffer_received_event_bytes_total
		buffer_sent_events_total:             components.sources.internal_metrics.output.metrics.buffer_sent_events_total
		buffer_sent_event_bytes_total:        components.sources.internal_metrics.output.metrics.buffer_sent_event_bytes_total
		buffer_discarded_events_total:        components.sources.internal_metrics.output.metrics.buffer_discarded_events_total
	}
}<|MERGE_RESOLUTION|>--- conflicted
+++ resolved
@@ -287,11 +287,7 @@
 										enum: {
 											bytes:               "Byte frames are concatenated."
 											character_delimited: "Byte frames are delimited by a chosen character."
-<<<<<<< HEAD
-											length_delimited:    "Byte frames are encoded by adding a length header."
-=======
 											length_delimited:    "Byte frames are prefixed by an unsized big-endian 32-bit integer indicating the length."
->>>>>>> 38c24354
 											newline_delimited:   "Byte frames are delimited by a newline character."
 										}
 									}
